/*
 * Copyright (C) 2017 The Android Open Source Project
 *
 * Licensed under the Apache License, Version 2.0 (the "License");
 * you may not use this file except in compliance with the License.
 * You may obtain a copy of the License at
 *
 *      http://www.apache.org/licenses/LICENSE-2.0
 *
 * Unless required by applicable law or agreed to in writing, software
 * distributed under the License is distributed on an "AS IS" BASIS,
 * WITHOUT WARRANTIES OR CONDITIONS OF ANY KIND, either express or implied.
 * See the License for the specific language governing permissions and
 * limitations under the License.
 */

package com.android.quickstep.views;

import static androidx.dynamicanimation.animation.DynamicAnimation.MIN_VISIBLE_CHANGE_PIXELS;
import static com.android.launcher3.BaseActivity.STATE_HANDLER_INVISIBILITY_FLAGS;
import static com.android.launcher3.InvariantDeviceProfile.CHANGE_FLAG_ICON_PARAMS;
import static com.android.launcher3.LauncherAnimUtils.SCALE_PROPERTY;
import static com.android.launcher3.LauncherAnimUtils.VIEW_TRANSLATE_X;
import static com.android.launcher3.LauncherAnimUtils.VIEW_TRANSLATE_Y;
import static com.android.launcher3.Utilities.EDGE_NAV_BAR;
import static com.android.launcher3.Utilities.squaredHypot;
import static com.android.launcher3.Utilities.squaredTouchSlop;
import static com.android.launcher3.anim.Interpolators.ACCEL;
import static com.android.launcher3.anim.Interpolators.ACCEL_2;
import static com.android.launcher3.anim.Interpolators.FAST_OUT_SLOW_IN;
import static com.android.launcher3.anim.Interpolators.LINEAR;
import static com.android.launcher3.config.FeatureFlags.ENABLE_QUICKSTEP_LIVE_TILE;
import static com.android.launcher3.config.FeatureFlags.QUICKSTEP_SPRINGS;
import static com.android.launcher3.uioverrides.touchcontrollers.TaskViewTouchController.SUCCESS_TRANSITION_PROGRESS;
import static com.android.launcher3.userevent.nano.LauncherLogProto.Action.Touch.TAP;
import static com.android.launcher3.userevent.nano.LauncherLogProto.ControlType.CLEAR_ALL_BUTTON;
import static com.android.launcher3.util.Executors.UI_HELPER_EXECUTOR;
import static com.android.launcher3.util.SystemUiController.UI_STATE_OVERVIEW;
import static com.android.quickstep.TaskUtils.checkCurrentOrManagedUserId;

import android.animation.Animator;
import android.animation.AnimatorSet;
import android.animation.LayoutTransition;
import android.animation.LayoutTransition.TransitionListener;
import android.animation.ObjectAnimator;
import android.animation.TimeInterpolator;
import android.animation.ValueAnimator;
import android.annotation.TargetApi;
import android.app.ActivityManager;
import android.content.ComponentName;
import android.content.Context;
import android.content.Intent;
import android.graphics.Canvas;
import android.graphics.Matrix;
import android.graphics.Point;
import android.graphics.Rect;
import android.graphics.RectF;
import android.graphics.Typeface;
import android.graphics.drawable.Drawable;
import android.os.Build;
import android.os.Handler;
import android.text.Layout;
import android.text.StaticLayout;
import android.text.TextPaint;
import android.util.AttributeSet;
import android.util.FloatProperty;
import android.util.SparseBooleanArray;
import android.view.HapticFeedbackConstants;
import android.view.KeyEvent;
import android.view.LayoutInflater;
import android.view.MotionEvent;
import android.view.View;
import android.view.ViewDebug;
import android.view.ViewGroup;
import android.view.WindowInsets;
import android.view.accessibility.AccessibilityEvent;
import android.view.accessibility.AccessibilityNodeInfo;
import android.widget.ListView;

import androidx.annotation.Nullable;
import androidx.dynamicanimation.animation.SpringForce;

import com.android.launcher3.BaseActivity;
import com.android.launcher3.DeviceProfile;
import com.android.launcher3.Insettable;
import com.android.launcher3.InvariantDeviceProfile;
import com.android.launcher3.LauncherState;
import com.android.launcher3.PagedView;
import com.android.launcher3.R;
import com.android.launcher3.Utilities;
import com.android.launcher3.anim.AnimatorPlaybackController;
import com.android.launcher3.anim.PropertyListBuilder;
import com.android.launcher3.anim.SpringObjectAnimator;
import com.android.launcher3.config.FeatureFlags;
import com.android.launcher3.graphics.RotationMode;
import com.android.launcher3.userevent.nano.LauncherLogProto;
import com.android.launcher3.userevent.nano.LauncherLogProto.Action.Direction;
import com.android.launcher3.userevent.nano.LauncherLogProto.Action.Touch;
import com.android.launcher3.util.ComponentKey;
import com.android.launcher3.util.OverScroller;
import com.android.launcher3.util.PendingAnimation;
import com.android.launcher3.util.Themes;
import com.android.launcher3.util.ViewPool;
import com.android.quickstep.RecentsAnimationWrapper;
import com.android.quickstep.RecentsModel;
import com.android.quickstep.RecentsModel.TaskThumbnailChangeListener;
import com.android.quickstep.TaskThumbnailCache;
import com.android.quickstep.TaskUtils;
import com.android.quickstep.util.ClipAnimationHelper;
import com.android.systemui.shared.recents.model.Task;
import com.android.systemui.shared.recents.model.ThumbnailData;
import com.android.systemui.shared.system.ActivityManagerWrapper;
import com.android.systemui.shared.system.LauncherEventUtil;
import com.android.systemui.shared.system.PackageManagerWrapper;
import com.android.systemui.shared.system.SyncRtSurfaceTransactionApplierCompat;
import com.android.systemui.shared.system.TaskStackChangeListener;

import java.util.ArrayList;
import java.util.function.Consumer;

/**
 * A list of recent tasks.
 */
@TargetApi(Build.VERSION_CODES.P)
public abstract class RecentsView<T extends BaseActivity> extends PagedView implements Insettable,
        TaskThumbnailCache.HighResLoadingState.HighResLoadingStateChangedCallback,
        InvariantDeviceProfile.OnIDPChangeListener, TaskThumbnailChangeListener {

    private static final String TAG = RecentsView.class.getSimpleName();

    public static final FloatProperty<RecentsView> CONTENT_ALPHA =
            new FloatProperty<RecentsView>("contentAlpha") {
                @Override
                public void setValue(RecentsView view, float v) {
                    view.setContentAlpha(v);
                }

                @Override
                public Float get(RecentsView view) {
                    return view.getContentAlpha();
                }
            };

    public static final FloatProperty<RecentsView> FULLSCREEN_PROGRESS =
            new FloatProperty<RecentsView>("fullscreenProgress") {
                @Override
                public void setValue(RecentsView recentsView, float v) {
                    recentsView.setFullscreenProgress(v);
                }

                @Override
                public Float get(RecentsView recentsView) {
                    return recentsView.mFullscreenProgress;
                }
            };

    protected RecentsAnimationWrapper mRecentsAnimationWrapper;
    protected ClipAnimationHelper mClipAnimationHelper;
    protected SyncRtSurfaceTransactionApplierCompat mSyncTransactionApplier;
    protected int mTaskWidth;
    protected int mTaskHeight;
    protected boolean mEnableDrawingLiveTile = false;
    protected final Rect mTempRect = new Rect();
    protected final RectF mTempRectF = new RectF();

    private static final int DISMISS_TASK_DURATION = 300;
    private static final int ADDITION_TASK_DURATION = 200;
    // The threshold at which we update the SystemUI flags when animating from the task into the app
    public static final float UPDATE_SYSUI_FLAGS_THRESHOLD = 0.85f;

    protected final T mActivity;
    private final float mFastFlingVelocity;
    private final RecentsModel mModel;
    private final int mTaskTopMargin;
    private final ClearAllButton mClearAllButton;
    private final Rect mClearAllButtonDeadZoneRect = new Rect();
    private final Rect mTaskViewDeadZoneRect = new Rect();
    protected final ClipAnimationHelper mTempClipAnimationHelper;

    private final ScrollState mScrollState = new ScrollState();
    // Keeps track of the previously known visible tasks for purposes of loading/unloading task data
    private final SparseBooleanArray mHasVisibleTaskData = new SparseBooleanArray();

    private final InvariantDeviceProfile mIdp;

    private final ViewPool<TaskView> mTaskViewPool;

    private boolean mDwbToastShown;
    protected boolean mDisallowScrollToClearAll;
    private boolean mOverlayEnabled;
    private boolean mFreezeViewVisibility;

    /**
     * TODO: Call reloadIdNeeded in onTaskStackChanged.
     */
    private final TaskStackChangeListener mTaskStackListener = new TaskStackChangeListener() {
        @Override
        public void onActivityPinned(String packageName, int userId, int taskId, int stackId) {
            if (!mHandleTaskStackChanges) {
                return;
            }
            // Check this is for the right user
            if (!checkCurrentOrManagedUserId(userId, getContext())) {
                return;
            }

            // Remove the task immediately from the task list
            TaskView taskView = getTaskView(taskId);
            if (taskView != null) {
                removeView(taskView);
            }
        }

        @Override
        public void onActivityUnpinned() {
            if (!mHandleTaskStackChanges) {
                return;
            }

            reloadIfNeeded();
            enableLayoutTransitions();
        }

        @Override
        public void onTaskRemoved(int taskId) {
            if (!mHandleTaskStackChanges) {
                return;
            }

            UI_HELPER_EXECUTOR.execute(() -> {
                TaskView taskView = getTaskView(taskId);
                if (taskView == null) {
                    return;
                }
                Handler handler = taskView.getHandler();
                if (handler == null) {
                    return;
                }

                // TODO: Add callbacks from AM reflecting adding/removing from the recents list, and
                //       remove all these checks
                Task.TaskKey taskKey = taskView.getTask().key;
                if (PackageManagerWrapper.getInstance().getActivityInfo(taskKey.getComponent(),
                        taskKey.userId) == null) {
                    // The package was uninstalled
                    handler.post(() ->
                            dismissTask(taskView, true /* animate */, false /* removeTask */));
                } else {
                    mModel.findTaskWithId(taskKey.id, (key) -> {
                        if (key == null) {
                            // The task was removed from the recents list
                            handler.post(() -> dismissTask(taskView, true /* animate */,
                                    false /* removeTask */));
                        }
                    });
                }
            });
        }

        @Override
        public void onPinnedStackAnimationStarted() {
            // Needed for activities that auto-enter PiP, which will not trigger a remote
            // animation to be created
            mActivity.clearForceInvisibleFlag(STATE_HANDLER_INVISIBILITY_FLAGS);
        }
    };

    // Used to keep track of the last requested task list id, so that we do not request to load the
    // tasks again if we have already requested it and the task list has not changed
    private int mTaskListChangeId = -1;

    // Only valid until the launcher state changes to NORMAL
    protected int mRunningTaskId = -1;
    protected boolean mRunningTaskTileHidden;
    private Task mTmpRunningTask;

    private boolean mRunningTaskIconScaledDown = false;

    private boolean mOverviewStateEnabled;
    private boolean mHandleTaskStackChanges;
    private boolean mSwipeDownShouldLaunchApp;
    private boolean mTouchDownToStartHome;
    private final float mSquaredTouchSlop;
    private int mDownX;
    private int mDownY;

    private PendingAnimation mPendingAnimation;
    private LayoutTransition mLayoutTransition;

    @ViewDebug.ExportedProperty(category = "launcher")
    protected float mContentAlpha = 1;
    @ViewDebug.ExportedProperty(category = "launcher")
    protected float mFullscreenProgress = 0;

    // Keeps track of task id whose visual state should not be reset
    private int mIgnoreResetTaskId = -1;

    // Variables for empty state
    private final Drawable mEmptyIcon;
    private final CharSequence mEmptyMessage;
    private final TextPaint mEmptyMessagePaint;
    private final Point mLastMeasureSize = new Point();
    private final int mEmptyMessagePadding;
    private boolean mShowEmptyMessage;
    private Layout mEmptyTextLayout;
    private LiveTileOverlay mLiveTileOverlay;

    // Keeps track of the index where the first TaskView should be
    private int mTaskViewStartIndex = 0;

    private BaseActivity.MultiWindowModeChangedListener mMultiWindowModeChangedListener =
            (inMultiWindowMode) -> {
        if (!inMultiWindowMode && mOverviewStateEnabled) {
            // TODO: Re-enable layout transitions for addition of the unpinned task
            reloadIfNeeded();
        }
    };

    public RecentsView(Context context, AttributeSet attrs, int defStyleAttr) {
        super(context, attrs, defStyleAttr);
        setPageSpacing(getResources().getDimensionPixelSize(R.dimen.recents_page_spacing));
        setEnableFreeScroll(true);

        mFastFlingVelocity = getResources()
                .getDimensionPixelSize(R.dimen.recents_fast_fling_velocity);
        mActivity = (T) BaseActivity.fromContext(context);
        mModel = RecentsModel.INSTANCE.get(context);
        mIdp = InvariantDeviceProfile.INSTANCE.get(context);
        mTempClipAnimationHelper = new ClipAnimationHelper(context);

        mClearAllButton = (ClearAllButton) LayoutInflater.from(context)
                .inflate(R.layout.overview_clear_all_button, this, false);
        mClearAllButton.setOnClickListener(this::dismissAllTasks);
        mTaskViewPool = new ViewPool<>(context, this, R.layout.task, 20 /* max size */,
                10 /* initial size */);

        mIsRtl = !Utilities.isRtl(getResources());
        setLayoutDirection(mIsRtl ? View.LAYOUT_DIRECTION_RTL : View.LAYOUT_DIRECTION_LTR);
        mTaskTopMargin = getResources()
                .getDimensionPixelSize(R.dimen.task_thumbnail_top_margin);
        mSquaredTouchSlop = squaredTouchSlop(context);

        mEmptyIcon = context.getDrawable(R.drawable.ic_empty_recents);
        mEmptyIcon.setCallback(this);
        mEmptyMessage = context.getText(R.string.recents_empty_message);
        mEmptyMessagePaint = new TextPaint();
        mEmptyMessagePaint.setColor(Themes.getAttrColor(context, android.R.attr.textColorPrimary));
        mEmptyMessagePaint.setTextSize(getResources()
                .getDimension(R.dimen.recents_empty_message_text_size));
        mEmptyMessagePaint.setTypeface(Typeface.create(Themes.getDefaultBodyFont(context),
                Typeface.NORMAL));
        mEmptyMessagePadding = getResources()
                .getDimensionPixelSize(R.dimen.recents_empty_message_text_padding);
        setWillNotDraw(false);
        updateEmptyMessage();

        // Initialize quickstep specific cache params here, as this is constructed only once
        mActivity.getViewCache().setCacheSize(R.layout.digital_wellbeing_toast, 5);
    }

    public OverScroller getScroller() {
        return mScroller;
    }

    public boolean isRtl() {
        return mIsRtl;
    }

    @Override
    public Task onTaskThumbnailChanged(int taskId, ThumbnailData thumbnailData) {
        if (mHandleTaskStackChanges) {
            TaskView taskView = getTaskView(taskId);
            if (taskView != null) {
                Task task = taskView.getTask();
                taskView.getThumbnail().setThumbnail(task, thumbnailData);
                return task;
            }
        }
        return null;
    }

    public TaskView updateThumbnail(int taskId, ThumbnailData thumbnailData) {
        TaskView taskView = getTaskView(taskId);
        if (taskView != null) {
            taskView.getThumbnail().setThumbnail(taskView.getTask(), thumbnailData);
        }
        return taskView;
    }

    @Override
    protected void onWindowVisibilityChanged(int visibility) {
        super.onWindowVisibilityChanged(visibility);
        updateTaskStackListenerState();
    }

    @Override
    public void onIdpChanged(int changeFlags, InvariantDeviceProfile idp) {
        if ((changeFlags & CHANGE_FLAG_ICON_PARAMS) == 0) {
            return;
        }
        mModel.getIconCache().clear();
        reset();
    }

    @Override
    protected void onAttachedToWindow() {
        super.onAttachedToWindow();
        updateTaskStackListenerState();
        mModel.getThumbnailCache().getHighResLoadingState().addCallback(this);
        mActivity.addMultiWindowModeChangedListener(mMultiWindowModeChangedListener);
        ActivityManagerWrapper.getInstance().registerTaskStackListener(mTaskStackListener);
        mSyncTransactionApplier = new SyncRtSurfaceTransactionApplierCompat(this);
        RecentsModel.INSTANCE.get(getContext()).addThumbnailChangeListener(this);
        mIdp.addOnChangeListener(this);
    }

    @Override
    protected void onDetachedFromWindow() {
        super.onDetachedFromWindow();
        updateTaskStackListenerState();
        mModel.getThumbnailCache().getHighResLoadingState().removeCallback(this);
        mActivity.removeMultiWindowModeChangedListener(mMultiWindowModeChangedListener);
        ActivityManagerWrapper.getInstance().unregisterTaskStackListener(mTaskStackListener);
        mSyncTransactionApplier = null;
        RecentsModel.INSTANCE.get(getContext()).removeThumbnailChangeListener(this);
        mIdp.removeOnChangeListener(this);
    }

    @Override
    public void onViewRemoved(View child) {
        super.onViewRemoved(child);

        // Clear the task data for the removed child if it was visible
        if (child instanceof TaskView) {
            TaskView taskView = (TaskView) child;
            mHasVisibleTaskData.delete(taskView.getTask().key.id);
            mTaskViewPool.recycle(taskView);
        }
    }

    public boolean isTaskViewVisible(TaskView tv) {
        // For now, just check if it's the active task or an adjacent task
        return Math.abs(indexOfChild(tv) - getNextPage()) <= 1;
    }

    public TaskView getTaskView(int taskId) {
        for (int i = 0; i < getTaskViewCount(); i++) {
            TaskView tv = getTaskViewAt(i);
            if (tv.getTask() != null && tv.getTask().key != null && tv.getTask().key.id == taskId) {
                return tv;
            }
        }
        return null;
    }

    public void setOverviewStateEnabled(boolean enabled) {
        mOverviewStateEnabled = enabled;
        updateTaskStackListenerState();
    }

    public void onDigitalWellbeingToastShown() {
        if (!mDwbToastShown) {
            mDwbToastShown = true;
            mActivity.getUserEventDispatcher().logActionTip(
                    LauncherEventUtil.VISIBLE,
                    LauncherLogProto.TipType.DWB_TOAST);
        }
    }

    @Override
    protected void onPageEndTransition() {
        super.onPageEndTransition();
        if (getNextPage() > 0) {
            setSwipeDownShouldLaunchApp(true);
        }
    }

    @Override
    public boolean onTouchEvent(MotionEvent ev) {
        super.onTouchEvent(ev);
        final int x = (int) ev.getX();
        final int y = (int) ev.getY();
        switch (ev.getAction()) {
            case MotionEvent.ACTION_UP:
                if (mTouchDownToStartHome) {
                    startHome();
                }
                mTouchDownToStartHome = false;
                break;
            case MotionEvent.ACTION_CANCEL:
                mTouchDownToStartHome = false;
                break;
            case MotionEvent.ACTION_MOVE:
                // Passing the touch slop will not allow dismiss to home
                if (mTouchDownToStartHome &&
                        (isHandlingTouch() ||
                                squaredHypot(mDownX - x, mDownY - y) > mSquaredTouchSlop)) {
                    mTouchDownToStartHome = false;
                }
                break;
            case MotionEvent.ACTION_DOWN:
                // Touch down anywhere but the deadzone around the visible clear all button and
                // between the task views will start home on touch up
                if (!isHandlingTouch()) {
                    if (mShowEmptyMessage) {
                        mTouchDownToStartHome = true;
                    } else {
                        updateDeadZoneRects();
                        final boolean clearAllButtonDeadZoneConsumed =
                                mClearAllButton.getAlpha() == 1
                                        && mClearAllButtonDeadZoneRect.contains(x, y);
                        final boolean cameFromNavBar = (ev.getEdgeFlags() & EDGE_NAV_BAR) != 0;
                        if (!clearAllButtonDeadZoneConsumed && !cameFromNavBar
                                && !mTaskViewDeadZoneRect.contains(x + getScrollX(), y)) {
                            mTouchDownToStartHome = true;
                        }
                    }
                }
                mDownX = x;
                mDownY = y;
                break;
        }


        // Do not let touch escape to siblings below this view.
        return isHandlingTouch() || shouldStealTouchFromSiblingsBelow(ev);
    }

    protected boolean shouldStealTouchFromSiblingsBelow(MotionEvent ev) {
        return true;
    }

    protected void applyLoadPlan(ArrayList<Task> tasks) {
        if (mPendingAnimation != null) {
            mPendingAnimation.addEndListener((onEndListener) -> applyLoadPlan(tasks));
            return;
        }

        if (tasks == null || tasks.isEmpty()) {
            removeTasksViewsAndClearAllButton();
            onTaskStackUpdated();
            return;
        }

        // Unload existing visible task data
        unloadVisibleTaskData();

        TaskView ignoreResetTaskView =
                mIgnoreResetTaskId == -1 ? null : getTaskView(mIgnoreResetTaskId);

        final int requiredTaskCount = tasks.size();
        if (getTaskViewCount() != requiredTaskCount) {
            if (indexOfChild(mClearAllButton) != -1) {
                removeView(mClearAllButton);
            }
            for (int i = getTaskViewCount(); i < requiredTaskCount; i++) {
                addView(mTaskViewPool.getView());
            }
            while (getTaskViewCount() > requiredTaskCount) {
                removeView(getChildAt(getChildCount() - 1));
            }
            if (requiredTaskCount > 0) {
                addView(mClearAllButton);
            }
        }

        // Rebind and reset all task views
        for (int i = requiredTaskCount - 1; i >= 0; i--) {
            final int pageIndex = requiredTaskCount - i - 1 + mTaskViewStartIndex;
            final Task task = tasks.get(i);
            final TaskView taskView = (TaskView) getChildAt(pageIndex);
            taskView.bind(task);
        }

        if (mNextPage == INVALID_PAGE) {
            // Set the current page to the running task, but not if settling on new task.
            TaskView runningTaskView = getRunningTaskView();
            if (runningTaskView != null) {
                setCurrentPage(indexOfChild(runningTaskView));
<<<<<<< HEAD
=======
            } else if (getTaskViewCount() > 0) {
                setCurrentPage(indexOfChild(getTaskViewAt(0)));
>>>>>>> 9353b006
            }
        }

        if (mIgnoreResetTaskId != -1 && getTaskView(mIgnoreResetTaskId) != ignoreResetTaskView) {
            // If the taskView mapping is changing, do not preserve the visuals. Since we are
            // mostly preserving the first task, and new taskViews are added to the end, it should
            // generally map to the same task.
            mIgnoreResetTaskId = -1;
        }
        resetTaskVisuals();
        onTaskStackUpdated();
        updateEnabledOverlays();
    }

    private void removeTasksViewsAndClearAllButton() {
        for (int i = getTaskViewCount() - 1; i >= 0; i--) {
            removeView(getTaskViewAt(i));
        }
        if (indexOfChild(mClearAllButton) != -1) {
            removeView(mClearAllButton);
        }
    }

    public int getTaskViewCount() {
        int taskViewCount = getChildCount() - mTaskViewStartIndex;
        if (indexOfChild(mClearAllButton) != -1) {
            taskViewCount--;
        }
        return taskViewCount;
    }

    protected void onTaskStackUpdated() { }

    public void resetTaskVisuals() {
        for (int i = getTaskViewCount() - 1; i >= 0; i--) {
            TaskView taskView = getTaskViewAt(i);
            if (mIgnoreResetTaskId != taskView.getTask().key.id) {
                taskView.resetVisualProperties();
                taskView.setStableAlpha(mContentAlpha);
            }
        }
        if (mRunningTaskTileHidden) {
            setRunningTaskHidden(mRunningTaskTileHidden);
        }

        // Force apply the scale.
        if (mIgnoreResetTaskId != mRunningTaskId) {
            applyRunningTaskIconScale();
        }

        updateCurveProperties();
        // Update the set of visible task's data
        loadVisibleTaskData();
    }

    public void setFullscreenProgress(float fullscreenProgress) {
        mFullscreenProgress = fullscreenProgress;
        int taskCount = getTaskViewCount();
        for (int i = 0; i < taskCount; i++) {
            getTaskViewAt(i).setFullscreenProgress(mFullscreenProgress);
        }
    }

    private void updateTaskStackListenerState() {
        boolean handleTaskStackChanges = mOverviewStateEnabled && isAttachedToWindow()
                && getWindowVisibility() == VISIBLE;
        if (handleTaskStackChanges != mHandleTaskStackChanges) {
            mHandleTaskStackChanges = handleTaskStackChanges;
            if (handleTaskStackChanges) {
                reloadIfNeeded();
            }
        }
    }

    @Override
    public void setInsets(Rect insets) {
        mInsets.set(insets);
        DeviceProfile dp = mActivity.getDeviceProfile();
        getTaskSize(dp, mTempRect);
        mTaskWidth = mTempRect.width();
        mTaskHeight = mTempRect.height();

        mTempRect.top -= mTaskTopMargin;
        setPadding(mTempRect.left - mInsets.left, mTempRect.top - mInsets.top,
                dp.widthPx - mInsets.right - mTempRect.right,
                dp.heightPx - mInsets.bottom - mTempRect.bottom);
    }

    protected abstract void getTaskSize(DeviceProfile dp, Rect outRect);

    public void getTaskSize(Rect outRect) {
        getTaskSize(mActivity.getDeviceProfile(), outRect);
    }

    @Override
    protected boolean computeScrollHelper() {
        boolean scrolling = super.computeScrollHelper();
        boolean isFlingingFast = false;
        updateCurveProperties();
        if (scrolling || isHandlingTouch()) {
            if (scrolling) {
                // Check if we are flinging quickly to disable high res thumbnail loading
                isFlingingFast = mScroller.getCurrVelocity() > mFastFlingVelocity;
            }

            // After scrolling, update the visible task's data
            loadVisibleTaskData();
        }

        // Update the high res thumbnail loader state
        mModel.getThumbnailCache().getHighResLoadingState().setFlingingFast(isFlingingFast);
        return scrolling;
    }

    /**
     * Scales and adjusts translation of adjacent pages as if on a curved carousel.
     */
    public void updateCurveProperties() {
        if (getPageCount() == 0 || getPageAt(0).getMeasuredWidth() == 0) {
            return;
        }
        int scrollX = getScrollX();
        final int halfPageWidth = getNormalChildWidth() / 2;
        final int screenCenter = mInsets.left + getPaddingLeft() + scrollX + halfPageWidth;
        final int halfScreenWidth = getMeasuredWidth() / 2;
        final int pageSpacing = mPageSpacing;
        mScrollState.scrollFromEdge = mIsRtl ? scrollX : (mMaxScrollX - scrollX);

        final int pageCount = getPageCount();
        for (int i = 0; i < pageCount; i++) {
            View page = getPageAt(i);
            float pageCenter = page.getLeft() + page.getTranslationX() + halfPageWidth;
            float distanceFromScreenCenter = screenCenter - pageCenter;
            float distanceToReachEdge = halfScreenWidth + halfPageWidth + pageSpacing;
            mScrollState.linearInterpolation = Math.min(1,
                    Math.abs(distanceFromScreenCenter) / distanceToReachEdge);
            ((PageCallbacks) page).onPageScroll(mScrollState);
        }
    }

    /**
     * Iterates through all the tasks, and loads the associated task data for newly visible tasks,
     * and unloads the associated task data for tasks that are no longer visible.
     */
    public void loadVisibleTaskData() {
        if (!mOverviewStateEnabled || mTaskListChangeId == -1) {
            // Skip loading visible task data if we've already left the overview state, or if the
            // task list hasn't been loaded yet (the task views will not reflect the task list)
            return;
        }

        int centerPageIndex = getPageNearestToCenterOfScreen();
        int numChildren = getChildCount();
        int lower = Math.max(0, centerPageIndex - 2);
        int upper = Math.min(centerPageIndex + 2, numChildren - 1);

        // Update the task data for the in/visible children
        for (int i = 0; i < getTaskViewCount(); i++) {
            TaskView taskView = getTaskViewAt(i);
            Task task = taskView.getTask();
            int index = indexOfChild(taskView);
            boolean visible = lower <= index && index <= upper;
            if (visible) {
                if (task == mTmpRunningTask) {
                    // Skip loading if this is the task that we are animating into
                    continue;
                }
                if (!mHasVisibleTaskData.get(task.key.id)) {
                    taskView.onTaskListVisibilityChanged(true /* visible */);
                }
                mHasVisibleTaskData.put(task.key.id, visible);
            } else {
                if (mHasVisibleTaskData.get(task.key.id)) {
                    taskView.onTaskListVisibilityChanged(false /* visible */);
                }
                mHasVisibleTaskData.delete(task.key.id);
            }
        }
    }

    /**
     * Unloads any associated data from the currently visible tasks
     */
    private void unloadVisibleTaskData() {
        for (int i = 0; i < mHasVisibleTaskData.size(); i++) {
            if (mHasVisibleTaskData.valueAt(i)) {
                TaskView taskView = getTaskView(mHasVisibleTaskData.keyAt(i));
                if (taskView != null) {
                    taskView.onTaskListVisibilityChanged(false /* visible */);
                }
            }
        }
        mHasVisibleTaskData.clear();
    }

    @Override
    public void onHighResLoadingStateChanged(boolean enabled) {
        // Whenever the high res loading state changes, poke each of the visible tasks to see if
        // they want to updated their thumbnail state
        for (int i = 0; i < mHasVisibleTaskData.size(); i++) {
            if (mHasVisibleTaskData.valueAt(i)) {
                TaskView taskView = getTaskView(mHasVisibleTaskData.keyAt(i));
                if (taskView != null) {
                    // Poke the view again, which will trigger it to load high res if the state
                    // is enabled
                    taskView.onTaskListVisibilityChanged(true /* visible */);
                }
            }
        }
    }

    public abstract void startHome();

    public void reset() {
        setCurrentTask(-1);
        mIgnoreResetTaskId = -1;
        mTaskListChangeId = -1;

        mRecentsAnimationWrapper = null;
        mClipAnimationHelper = null;

        unloadVisibleTaskData();
        setCurrentPage(0);
        mDwbToastShown = false;
        mActivity.getSystemUiController().updateUiState(UI_STATE_OVERVIEW, 0);
    }

    public @Nullable TaskView getRunningTaskView() {
        return getTaskView(mRunningTaskId);
    }

    public int getRunningTaskIndex() {
        TaskView tv = getRunningTaskView();
        return tv == null ? -1 : indexOfChild(tv);
    }

    public int getTaskViewStartIndex() {
        return mTaskViewStartIndex;
    }

    /**
     * Reloads the view if anything in recents changed.
     */
    public void reloadIfNeeded() {
        if (!mModel.isTaskListValid(mTaskListChangeId)) {
            mTaskListChangeId = mModel.getTasks(this::applyLoadPlan);
        }
    }

    /**
     * Called when a gesture from an app is starting.
     */
    public void onGestureAnimationStart(int runningTaskId) {
        // This needs to be called before the other states are set since it can create the task view
        showCurrentTask(runningTaskId);
        setEnableFreeScroll(false);
        setEnableDrawingLiveTile(false);
        setRunningTaskHidden(true);
        setRunningTaskIconScaledDown(true);
    }

    /**
     * Called only when a swipe-up gesture from an app has completed. Only called after
     * {@link #onGestureAnimationStart} and {@link #onGestureAnimationEnd()}.
     */
    public void onSwipeUpAnimationSuccess() {
        if (getRunningTaskView() != null) {
            float startProgress = ENABLE_QUICKSTEP_LIVE_TILE.get() && mLiveTileOverlay != null
                    ? mLiveTileOverlay.cancelIconAnimation()
                    : 0f;
            animateUpRunningTaskIconScale(startProgress);
        }
        setSwipeDownShouldLaunchApp(true);
    }

    /**
     * Called when a gesture from an app has finished.
     */
    public void onGestureAnimationEnd() {
        setEnableFreeScroll(true);
        setEnableDrawingLiveTile(true);
        setOnScrollChangeListener(null);
        setRunningTaskViewShowScreenshot(true);
        setRunningTaskHidden(false);
        animateUpRunningTaskIconScale();
    }

    /**
     * Creates a task view (if necessary) to represent the task with the {@param runningTaskId}.
     *
     * All subsequent calls to reload will keep the task as the first item until {@link #reset()}
     * is called.  Also scrolls the view to this task.
     */
    public void showCurrentTask(int runningTaskId) {
        if (getTaskView(runningTaskId) == null) {
            boolean wasEmpty = getTaskViewCount() == 0;
            // Add an empty view for now until the task plan is loaded and applied
            final TaskView taskView = mTaskViewPool.getView();
            addView(taskView, mTaskViewStartIndex);
            if (wasEmpty) {
                addView(mClearAllButton);
            }
            // The temporary running task is only used for the duration between the start of the
            // gesture and the task list is loaded and applied
            mTmpRunningTask = new Task(new Task.TaskKey(runningTaskId, 0, new Intent(),
                    new ComponentName(getContext(), getClass()), 0, 0), null, null, "", "", 0, 0,
                    false, true, false, false, new ActivityManager.TaskDescription(), 0,
                    new ComponentName("", ""), false);
            taskView.bind(mTmpRunningTask);
        }

        boolean runningTaskTileHidden = mRunningTaskTileHidden;
        setCurrentTask(runningTaskId);
        setCurrentPage(getRunningTaskIndex());
        setRunningTaskViewShowScreenshot(false);
        setRunningTaskHidden(runningTaskTileHidden);

        // Reload the task list
        mTaskListChangeId = mModel.getTasks(this::applyLoadPlan);
    }

    /**
     * Sets the running task id, cleaning up the old running task if necessary.
     * @param runningTaskId
     */
    public void setCurrentTask(int runningTaskId) {
        if (mRunningTaskId == runningTaskId) {
            return;
        }

        if (mRunningTaskId != -1) {
            // Reset the state on the old running task view
            setRunningTaskIconScaledDown(false);
            setRunningTaskViewShowScreenshot(true);
            setRunningTaskHidden(false);
        }
        mRunningTaskId = runningTaskId;
    }

    /**
     * Hides the tile associated with {@link #mRunningTaskId}
     */
    public void setRunningTaskHidden(boolean isHidden) {
        mRunningTaskTileHidden = isHidden;
        TaskView runningTask = getRunningTaskView();
        if (runningTask != null) {
            runningTask.setStableAlpha(isHidden ? 0 : mContentAlpha);
        }
    }

    private void setRunningTaskViewShowScreenshot(boolean showScreenshot) {
        if (ENABLE_QUICKSTEP_LIVE_TILE.get()) {
            TaskView runningTaskView = getRunningTaskView();
            if (runningTaskView != null) {
                runningTaskView.setShowScreenshot(showScreenshot);
            }
        }
    }

    public void showNextTask() {
        TaskView runningTaskView = getRunningTaskView();
        if (runningTaskView == null) {
            // Launch the first task
            if (getTaskViewCount() > 0) {
                getTaskViewAt(0).launchTask(true);
            }
        } else {
            if (getNextTaskView() != null) {
                getNextTaskView().launchTask(true);
            } else {
                runningTaskView.launchTask(true);
            }
        }
    }

    public void setRunningTaskIconScaledDown(boolean isScaledDown) {
        if (mRunningTaskIconScaledDown != isScaledDown) {
            mRunningTaskIconScaledDown = isScaledDown;
            applyRunningTaskIconScale();
        }
    }

    public boolean isTaskIconScaledDown(TaskView taskView) {
        return mRunningTaskIconScaledDown && getRunningTaskView() == taskView;
    }

    private void applyRunningTaskIconScale() {
        TaskView firstTask = getRunningTaskView();
        if (firstTask != null) {
            firstTask.setIconScaleAndDim(mRunningTaskIconScaledDown ? 0 : 1);
        }
    }

    public void animateUpRunningTaskIconScale() {
        animateUpRunningTaskIconScale(0);
    }

    public void animateUpRunningTaskIconScale(float startProgress) {
        mRunningTaskIconScaledDown = false;
        TaskView firstTask = getRunningTaskView();
        if (firstTask != null) {
            firstTask.animateIconScaleAndDimIntoView();
            firstTask.setIconScaleAnimStartProgress(startProgress);
        }
    }

    private void enableLayoutTransitions() {
        if (mLayoutTransition == null) {
            mLayoutTransition = new LayoutTransition();
            mLayoutTransition.enableTransitionType(LayoutTransition.APPEARING);
            mLayoutTransition.setDuration(ADDITION_TASK_DURATION);
            mLayoutTransition.setStartDelay(LayoutTransition.APPEARING, 0);

            mLayoutTransition.addTransitionListener(new TransitionListener() {
                @Override
                public void startTransition(LayoutTransition transition, ViewGroup viewGroup,
                    View view, int i) {
                }

                @Override
                public void endTransition(LayoutTransition transition, ViewGroup viewGroup,
                    View view, int i) {
                    // When the unpinned task is added, snap to first page and disable transitions
                    if (view instanceof TaskView) {
                        snapToPage(0);
                        disableLayoutTransitions();
                    }

                }
            });
        }
        setLayoutTransition(mLayoutTransition);
    }

    private void disableLayoutTransitions() {
        setLayoutTransition(null);
    }

    public void setSwipeDownShouldLaunchApp(boolean swipeDownShouldLaunchApp) {
        mSwipeDownShouldLaunchApp = swipeDownShouldLaunchApp;
    }

    public boolean shouldSwipeDownLaunchApp() {
        return mSwipeDownShouldLaunchApp;
    }

    public interface PageCallbacks {

        /**
         * Updates the page UI based on scroll params.
         */
        default void onPageScroll(ScrollState scrollState) {}
    }

    public static class ScrollState {

        /**
         * The progress from 0 to 1, where 0 is the center
         * of the screen and 1 is the edge of the screen.
         */
        public float linearInterpolation;

        /**
         * The amount by which all the content is scrolled relative to the end of the list.
         */
        public float scrollFromEdge;
    }

    public void setIgnoreResetTask(int taskId) {
        mIgnoreResetTaskId = taskId;
    }

    public void clearIgnoreResetTask(int taskId) {
        if (mIgnoreResetTaskId == taskId) {
            mIgnoreResetTaskId = -1;
        }
    }

    private void addDismissedTaskAnimations(View taskView, AnimatorSet anim, long duration) {
        addAnim(ObjectAnimator.ofFloat(taskView, ALPHA, 0), duration, ACCEL_2, anim);
        if (QUICKSTEP_SPRINGS.get() && taskView instanceof TaskView)
            addAnim(new SpringObjectAnimator<>(taskView, VIEW_TRANSLATE_Y,
                            MIN_VISIBLE_CHANGE_PIXELS, SpringForce.DAMPING_RATIO_MEDIUM_BOUNCY,
                            SpringForce.STIFFNESS_MEDIUM,
                            0, -taskView.getHeight()),
                    duration, LINEAR, anim);
        else {
            addAnim(ObjectAnimator.ofFloat(taskView, TRANSLATION_Y, -taskView.getHeight()),
                    duration, LINEAR, anim);
        }
    }

    private void removeTask(Task task, int index, PendingAnimation.OnEndListener onEndListener,
                            boolean shouldLog) {
        if (task != null) {
            ActivityManagerWrapper.getInstance().removeTask(task.key.id);
            if (shouldLog) {
                ComponentKey componentKey = TaskUtils.getLaunchComponentKeyForTask(task.key);
                mActivity.getUserEventDispatcher().logTaskLaunchOrDismiss(
                        onEndListener.logAction, Direction.UP, index, componentKey);
                mActivity.getStatsLogManager().logTaskDismiss(this, componentKey);
            }
        }
    }

    public PendingAnimation createTaskDismissAnimation(TaskView taskView, boolean animateTaskView,
            boolean shouldRemoveTask, long duration) {
        if (mPendingAnimation != null) {
            mPendingAnimation.finish(false, Touch.SWIPE);
        }
        AnimatorSet anim = new AnimatorSet();
        PendingAnimation pendingAnimation = new PendingAnimation(anim);

        int count = getPageCount();
        if (count == 0) {
            return pendingAnimation;
        }

        int[] oldScroll = new int[count];
        getPageScrolls(oldScroll, false, SIMPLE_SCROLL_LOGIC);

        int[] newScroll = new int[count];
        getPageScrolls(newScroll, false, (v) -> v.getVisibility() != GONE && v != taskView);

        int taskCount = getTaskViewCount();
        int scrollDiffPerPage = 0;
        if (count > 1) {
            scrollDiffPerPage = Math.abs(oldScroll[1] - oldScroll[0]);
        }
        int draggedIndex = indexOfChild(taskView);

        boolean needsCurveUpdates = false;
        for (int i = 0; i < count; i++) {
            View child = getChildAt(i);
            if (child == taskView) {
                if (animateTaskView) {
                    addDismissedTaskAnimations(taskView, anim, duration);
                }
            } else {
                // If we just take newScroll - oldScroll, everything to the right of dragged task
                // translates to the left. We need to offset this in some cases:
                // - In RTL, add page offset to all pages, since we want pages to move to the right
                // Additionally, add a page offset if:
                // - Current page is rightmost page (leftmost for RTL)
                // - Dragging an adjacent page on the left side (right side for RTL)
                int offset = mIsRtl ? scrollDiffPerPage : 0;
                if (mCurrentPage == draggedIndex) {
                    int lastPage = taskCount - 1;
                    if (mCurrentPage == lastPage) {
                        offset += mIsRtl ? -scrollDiffPerPage : scrollDiffPerPage;
                    }
                } else {
                    // Dragging an adjacent page.
                    int negativeAdjacent = mCurrentPage - 1; // (Right in RTL, left in LTR)
                    if (draggedIndex == negativeAdjacent) {
                        offset += mIsRtl ? -scrollDiffPerPage : scrollDiffPerPage;
                    }
                }
                int scrollDiff = newScroll[i] - oldScroll[i] + offset;
                if (scrollDiff != 0) {
                    if (QUICKSTEP_SPRINGS.get() && child instanceof TaskView) {
                        addAnim(new SpringObjectAnimator<>(child, VIEW_TRANSLATE_X,
                                MIN_VISIBLE_CHANGE_PIXELS, SpringForce.DAMPING_RATIO_MEDIUM_BOUNCY,
                                SpringForce.STIFFNESS_MEDIUM,
                                0, scrollDiff), duration, ACCEL, anim);
                    } else {
                        addAnim(ObjectAnimator.ofFloat(child, TRANSLATION_X, scrollDiff), duration,
                                ACCEL, anim);
                    }

                    needsCurveUpdates = true;
                }
            }
        }

        if (needsCurveUpdates) {
            ValueAnimator va = ValueAnimator.ofFloat(0, 1);
            va.addUpdateListener((a) -> updateCurveProperties());
            anim.play(va);
        }

        // Add a tiny bit of translation Z, so that it draws on top of other views
        if (animateTaskView) {
            taskView.setTranslationZ(0.1f);
        }

        mPendingAnimation = pendingAnimation;
        mPendingAnimation.addEndListener(new Consumer<PendingAnimation.OnEndListener>() {
            @Override
            public void accept(PendingAnimation.OnEndListener onEndListener) {
                if (ENABLE_QUICKSTEP_LIVE_TILE.get() &&
                        taskView.isRunningTask() && onEndListener.isSuccess) {
                    finishRecentsAnimation(true /* toHome */, () -> onEnd(onEndListener));
                } else {
                    onEnd(onEndListener);
                }
            }

            private void onEnd(PendingAnimation.OnEndListener onEndListener) {
                if (onEndListener.isSuccess) {
                    if (shouldRemoveTask) {
                        removeTask(taskView.getTask(), draggedIndex, onEndListener, true);
                    }

                    int pageToSnapTo = mCurrentPage;
                    if (draggedIndex < pageToSnapTo ||
                            pageToSnapTo == (getTaskViewCount() - 1)) {
                        pageToSnapTo -= 1;
                    }
                    removeView(taskView);

                    if (getTaskViewCount() == 0) {
                        removeView(mClearAllButton);
                        startHome();
                    } else {
                        snapToPageImmediately(pageToSnapTo);
                    }
                }
                resetTaskVisuals();
                mPendingAnimation = null;
            }
        });
        return pendingAnimation;
    }

    public PendingAnimation createAllTasksDismissAnimation(long duration) {
        if (FeatureFlags.IS_DOGFOOD_BUILD && mPendingAnimation != null) {
            throw new IllegalStateException("Another pending animation is still running");
        }
        AnimatorSet anim = new AnimatorSet();
        PendingAnimation pendingAnimation = new PendingAnimation(anim);

        int count = getTaskViewCount();
        for (int i = 0; i < count; i++) {
            addDismissedTaskAnimations(getTaskViewAt(i), anim, duration);
        }

        mPendingAnimation = pendingAnimation;
        mPendingAnimation.addEndListener((onEndListener) -> {
            if (onEndListener.isSuccess) {
                // Remove all the task views now
                ActivityManagerWrapper.getInstance().removeAllRecentTasks();
                removeTasksViewsAndClearAllButton();
                startHome();
            }
            mPendingAnimation = null;
        });
        return pendingAnimation;
    }

    private static void addAnim(Animator anim, long duration,
            TimeInterpolator interpolator, AnimatorSet set) {
        anim.setDuration(duration).setInterpolator(interpolator);
        set.play(anim);
    }

    private boolean snapToPageRelative(int pageCount, int delta, boolean cycle) {
        if (pageCount == 0) {
            return false;
        }
        final int newPageUnbound = getNextPage() + delta;
        if (!cycle && (newPageUnbound < 0 || newPageUnbound >= pageCount)) {
            return false;
        }
        snapToPage((newPageUnbound + pageCount) % pageCount);
        getChildAt(getNextPage()).requestFocus();
        return true;
    }

    private void runDismissAnimation(PendingAnimation pendingAnim) {
        AnimatorPlaybackController controller = AnimatorPlaybackController.wrap(
                pendingAnim.anim, DISMISS_TASK_DURATION);
        controller.dispatchOnStart();
        controller.setEndAction(() -> pendingAnim.finish(true, Touch.SWIPE));
        controller.getAnimationPlayer().setInterpolator(FAST_OUT_SLOW_IN);
        controller.start();
    }

    public void dismissTask(TaskView taskView, boolean animateTaskView, boolean removeTask) {
        runDismissAnimation(createTaskDismissAnimation(taskView, animateTaskView, removeTask,
                DISMISS_TASK_DURATION));
    }

    @SuppressWarnings("unused")
    private void dismissAllTasks(View view) {
        runDismissAnimation(createAllTasksDismissAnimation(DISMISS_TASK_DURATION));
        mActivity.getUserEventDispatcher().logActionOnControl(TAP, CLEAR_ALL_BUTTON);
    }

    private void dismissCurrentTask() {
        TaskView taskView = getTaskView(getNextPage());
        if (taskView != null) {
            dismissTask(taskView, true /*animateTaskView*/, true /*removeTask*/);
        }
    }

    @Override
    public boolean dispatchKeyEvent(KeyEvent event) {
        if (event.getAction() == KeyEvent.ACTION_DOWN) {
            switch (event.getKeyCode()) {
                case KeyEvent.KEYCODE_TAB:
                    return snapToPageRelative(getTaskViewCount(), event.isShiftPressed() ? -1 : 1,
                            event.isAltPressed() /* cycle */);
                case KeyEvent.KEYCODE_DPAD_RIGHT:
                    return snapToPageRelative(getPageCount(), mIsRtl ? -1 : 1, false /* cycle */);
                case KeyEvent.KEYCODE_DPAD_LEFT:
                    return snapToPageRelative(getPageCount(), mIsRtl ? 1 : -1, false /* cycle */);
                case KeyEvent.KEYCODE_DEL:
                case KeyEvent.KEYCODE_FORWARD_DEL:
                    dismissCurrentTask();
                    return true;
                case KeyEvent.KEYCODE_NUMPAD_DOT:
                    if (event.isAltPressed()) {
                        // Numpad DEL pressed while holding Alt.
                        dismissCurrentTask();
                        return true;
                    }
            }
        }
        return super.dispatchKeyEvent(event);
    }

    @Override
    protected void onFocusChanged(boolean gainFocus, int direction,
            @Nullable Rect previouslyFocusedRect) {
        super.onFocusChanged(gainFocus, direction, previouslyFocusedRect);
        if (gainFocus && getChildCount() > 0) {
            switch (direction) {
                case FOCUS_FORWARD:
                    setCurrentPage(0);
                    break;
                case FOCUS_BACKWARD:
                case FOCUS_RIGHT:
                case FOCUS_LEFT:
                    setCurrentPage(getChildCount() - 1);
                    break;
            }
        }
    }

    public float getContentAlpha() {
        return mContentAlpha;
    }

    public void setContentAlpha(float alpha) {
        if (alpha == mContentAlpha) {
            return;
        }
        alpha = Utilities.boundToRange(alpha, 0, 1);
        mContentAlpha = alpha;
        for (int i = getTaskViewCount() - 1; i >= 0; i--) {
            TaskView child = getTaskViewAt(i);
            if (!mRunningTaskTileHidden || child.getTask().key.id != mRunningTaskId) {
                child.setStableAlpha(alpha);
            }
        }
        mClearAllButton.setContentAlpha(mContentAlpha);

        int alphaInt = Math.round(alpha * 255);
        mEmptyMessagePaint.setAlpha(alphaInt);
        mEmptyIcon.setAlpha(alphaInt);

        if (alpha > 0) {
            setVisibility(VISIBLE);
        } else if (!mFreezeViewVisibility) {
            setVisibility(GONE);
        }
    }

    /**
     * Freezes the view visibility change. When frozen, the view will not change its visibility
     * to gone due to alpha changes.
     */
    public void setFreezeViewVisibility(boolean freezeViewVisibility) {
        if (mFreezeViewVisibility != freezeViewVisibility) {
            mFreezeViewVisibility = freezeViewVisibility;

            if (!mFreezeViewVisibility) {
                setVisibility(mContentAlpha > 0 ? VISIBLE : GONE);
            }
        }
    }

    @Override
    public void onViewAdded(View child) {
        super.onViewAdded(child);
        child.setAlpha(mContentAlpha);
    }

    @Nullable
    public TaskView getNextTaskView() {
        return getTaskViewAtByAbsoluteIndex(getRunningTaskIndex() + 1);
    }

    @Nullable
    public TaskView getPreviousTaskView() {
        return getTaskViewAtByAbsoluteIndex(getRunningTaskIndex() - 1);
    }

    @Nullable
    public TaskView getCurrentPageTaskView() {
        return getTaskViewAtByAbsoluteIndex(getCurrentPage());
    }

    @Nullable
    public TaskView getNextPageTaskView() {
        return getTaskViewAtByAbsoluteIndex(getNextPage());
    }

    @Nullable
    public TaskView getTaskViewNearestToCenterOfScreen() {
        return getTaskViewAtByAbsoluteIndex(getPageNearestToCenterOfScreen());
    }

    /**
     * Returns null instead of indexOutOfBoundsError when index is not in range
     */
    @Nullable
    public TaskView getTaskViewAt(int index) {
        return getTaskViewAtByAbsoluteIndex(index + mTaskViewStartIndex);
    }

    @Nullable
    private TaskView getTaskViewAtByAbsoluteIndex(int index) {
        if (index < getChildCount() && index >= 0) {
            View child = getChildAt(index);
            return child instanceof TaskView ? (TaskView) child : null;
        }
        return null;
    }

    public void updateEmptyMessage() {
        boolean isEmpty = getTaskViewCount() == 0;
        boolean hasSizeChanged = mLastMeasureSize.x != getWidth()
                || mLastMeasureSize.y != getHeight();
        if (isEmpty == mShowEmptyMessage && !hasSizeChanged) {
            return;
        }
        setContentDescription(isEmpty ? mEmptyMessage : "");
        mShowEmptyMessage = isEmpty;
        updateEmptyStateUi(hasSizeChanged);
        invalidate();
    }

    @Override
    protected void onLayout(boolean changed, int left, int top, int right, int bottom) {
        super.onLayout(changed, left, top, right, bottom);
        updateEmptyStateUi(changed);

        // Set the pivot points to match the task preview center
        setPivotY(((mInsets.top + getPaddingTop() + mTaskTopMargin)
                + (getHeight() - mInsets.bottom - getPaddingBottom())) / 2);
        setPivotX(((mInsets.left + getPaddingLeft())
                + (getWidth() - mInsets.right - getPaddingRight())) / 2);
    }

    private void updateDeadZoneRects() {
        // Get the deadzone rect surrounding the clear all button to not dismiss overview to home
        mClearAllButtonDeadZoneRect.setEmpty();
        if (mClearAllButton.getWidth() > 0) {
            int verticalMargin = getResources()
                    .getDimensionPixelSize(R.dimen.recents_clear_all_deadzone_vertical_margin);
            mClearAllButton.getHitRect(mClearAllButtonDeadZoneRect);
            mClearAllButtonDeadZoneRect.inset(-getPaddingRight() / 2, -verticalMargin);
        }

        // Get the deadzone rect between the task views
        mTaskViewDeadZoneRect.setEmpty();
        int count = getTaskViewCount();
        if (count > 0) {
            final View taskView = getTaskViewAt(0);
            getTaskViewAt(count - 1).getHitRect(mTaskViewDeadZoneRect);
            mTaskViewDeadZoneRect.union(taskView.getLeft(), taskView.getTop(), taskView.getRight(),
                    taskView.getBottom());
        }
    }

    private void updateEmptyStateUi(boolean sizeChanged) {
        boolean hasValidSize = getWidth() > 0 && getHeight() > 0;
        if (sizeChanged && hasValidSize) {
            mEmptyTextLayout = null;
            mLastMeasureSize.set(getWidth(), getHeight());
        }

        if (mShowEmptyMessage && hasValidSize && mEmptyTextLayout == null) {
            int availableWidth = mLastMeasureSize.x - mEmptyMessagePadding - mEmptyMessagePadding;
            mEmptyTextLayout = StaticLayout.Builder.obtain(mEmptyMessage, 0, mEmptyMessage.length(),
                    mEmptyMessagePaint, availableWidth)
                    .setAlignment(Layout.Alignment.ALIGN_CENTER)
                    .build();
            int totalHeight = mEmptyTextLayout.getHeight()
                    + mEmptyMessagePadding + mEmptyIcon.getIntrinsicHeight();

            int top = (mLastMeasureSize.y - totalHeight) / 2;
            int left = (mLastMeasureSize.x - mEmptyIcon.getIntrinsicWidth()) / 2;
            mEmptyIcon.setBounds(left, top, left + mEmptyIcon.getIntrinsicWidth(),
                    top + mEmptyIcon.getIntrinsicHeight());
        }
    }

    @Override
    protected boolean verifyDrawable(Drawable who) {
        return super.verifyDrawable(who) || (mShowEmptyMessage && who == mEmptyIcon);
    }

    protected void maybeDrawEmptyMessage(Canvas canvas) {
        if (mShowEmptyMessage && mEmptyTextLayout != null) {
            // Offset to center in the visible (non-padded) part of RecentsView
            mTempRect.set(mInsets.left + getPaddingLeft(), mInsets.top + getPaddingTop(),
                    mInsets.right + getPaddingRight(), mInsets.bottom + getPaddingBottom());
            canvas.save();
            canvas.translate(getScrollX() + (mTempRect.left - mTempRect.right) / 2,
                    (mTempRect.top - mTempRect.bottom) / 2);
            mEmptyIcon.draw(canvas);
            canvas.translate(mEmptyMessagePadding,
                    mEmptyIcon.getBounds().bottom + mEmptyMessagePadding);
            mEmptyTextLayout.draw(canvas);
            canvas.restore();
        }
    }

    /**
     * Animate adjacent tasks off screen while scaling up.
     *
     * If launching one of the adjacent tasks, parallax the center task and other adjacent task
     * to the right.
     */
    public AnimatorSet createAdjacentPageAnimForTaskLaunch(
            TaskView tv, ClipAnimationHelper clipAnimationHelper) {
        AnimatorSet anim = new AnimatorSet();

        int taskIndex = indexOfChild(tv);
        int centerTaskIndex = getCurrentPage();
        boolean launchingCenterTask = taskIndex == centerTaskIndex;

        LauncherState.ScaleAndTranslation toScaleAndTranslation = clipAnimationHelper
                .getScaleAndTranslation();
        float toScale = toScaleAndTranslation.scale;
        float toTranslationY = toScaleAndTranslation.translationY;
        if (launchingCenterTask) {
            RecentsView recentsView = tv.getRecentsView();
            anim.play(ObjectAnimator.ofFloat(recentsView, SCALE_PROPERTY, toScale));
            anim.play(ObjectAnimator.ofFloat(recentsView, TRANSLATION_Y, toTranslationY));
            anim.play(ObjectAnimator.ofFloat(recentsView, FULLSCREEN_PROGRESS, 1));
        } else {
            // We are launching an adjacent task, so parallax the center and other adjacent task.
            float displacementX = tv.getWidth() * (toScale - tv.getCurveScale());
            anim.play(ObjectAnimator.ofFloat(getPageAt(centerTaskIndex), TRANSLATION_X,
                    mIsRtl ? -displacementX : displacementX));

            int otherAdjacentTaskIndex = centerTaskIndex + (centerTaskIndex - taskIndex);
            if (otherAdjacentTaskIndex >= 0 && otherAdjacentTaskIndex < getPageCount()) {
                anim.play(new PropertyListBuilder()
                        .translationX(mIsRtl ? -displacementX : displacementX)
                        .scale(1)
                        .build(getPageAt(otherAdjacentTaskIndex)));
            }
        }
        return anim;
    }

    public PendingAnimation createTaskLauncherAnimation(TaskView tv, long duration) {
        if (FeatureFlags.IS_DOGFOOD_BUILD && mPendingAnimation != null) {
            throw new IllegalStateException("Another pending animation is still running");
        }

        int count = getTaskViewCount();
        if (count == 0) {
            return new PendingAnimation(new AnimatorSet());
        }

        int targetSysUiFlags = tv.getThumbnail().getSysUiStatusNavFlags();
        final boolean[] passedOverviewThreshold = new boolean[] {false};
        ValueAnimator progressAnim = ValueAnimator.ofFloat(0, 1);
        progressAnim.setInterpolator(LINEAR);
        progressAnim.addUpdateListener(animator -> {
            // Once we pass a certain threshold, update the sysui flags to match the target
            // tasks' flags
            mActivity.getSystemUiController().updateUiState(UI_STATE_OVERVIEW,
                    animator.getAnimatedFraction() > UPDATE_SYSUI_FLAGS_THRESHOLD
                            ? targetSysUiFlags
                            : 0);

            onTaskLaunchAnimationUpdate(animator.getAnimatedFraction(), tv);

            // Passing the threshold from taskview to fullscreen app will vibrate
            final boolean passed = animator.getAnimatedFraction() >=
                    SUCCESS_TRANSITION_PROGRESS;
            if (passed != passedOverviewThreshold[0]) {
                passedOverviewThreshold[0] = passed;
                performHapticFeedback(HapticFeedbackConstants.VIRTUAL_KEY,
                        HapticFeedbackConstants.FLAG_IGNORE_VIEW_SETTING);
            }
        });

        ClipAnimationHelper clipAnimationHelper = new ClipAnimationHelper(mActivity);
        clipAnimationHelper.fromTaskThumbnailView(tv.getThumbnail(), this);
        clipAnimationHelper.prepareAnimation(mActivity.getDeviceProfile(), true /* isOpening */);
        AnimatorSet anim = createAdjacentPageAnimForTaskLaunch(tv, clipAnimationHelper);
        anim.play(progressAnim);
        anim.setDuration(duration);

        Consumer<Boolean> onTaskLaunchFinish = this::onTaskLaunched;

        mPendingAnimation = new PendingAnimation(anim);
        mPendingAnimation.addEndListener((onEndListener) -> {
            if (onEndListener.isSuccess) {
                Consumer<Boolean> onLaunchResult = (result) -> {
                    onTaskLaunchFinish.accept(result);
                    if (!result) {
                        tv.notifyTaskLaunchFailed(TAG);
                    }
                };
                tv.launchTask(false, onLaunchResult, getHandler());
                Task task = tv.getTask();
                if (task != null) {
                    mActivity.getUserEventDispatcher().logTaskLaunchOrDismiss(
                            onEndListener.logAction, Direction.DOWN, indexOfChild(tv),
                            TaskUtils.getLaunchComponentKeyForTask(task.key));
                }
            } else {
                onTaskLaunchFinish.accept(false);
            }
            mPendingAnimation = null;
        });
        return mPendingAnimation;
    }

    protected void onTaskLaunchAnimationUpdate(float progress, TaskView tv) {
    }

    public abstract boolean shouldUseMultiWindowTaskSizeStrategy();

    protected void onTaskLaunched(boolean success) {
        if (success) {
            resetTaskVisuals();
        }
    }

    @Override
    protected void notifyPageSwitchListener(int prevPage) {
        super.notifyPageSwitchListener(prevPage);
        loadVisibleTaskData();
        updateEnabledOverlays();
    }

    @Override
    protected String getCurrentPageDescription() {
        return "";
    }

    @Override
    public void addChildrenForAccessibility(ArrayList<View> outChildren) {
        // Add children in reverse order
        for (int i = getChildCount() - 1; i >= 0; --i) {
            outChildren.add(getChildAt(i));
        }
    }

    @Override
    public void onInitializeAccessibilityNodeInfo(AccessibilityNodeInfo info) {
        super.onInitializeAccessibilityNodeInfo(info);
        final AccessibilityNodeInfo.CollectionInfo
                collectionInfo = AccessibilityNodeInfo.CollectionInfo.obtain(
                1, getTaskViewCount(), false,
                AccessibilityNodeInfo.CollectionInfo.SELECTION_MODE_NONE);
        info.setCollectionInfo(collectionInfo);
    }

    @Override
    public void onInitializeAccessibilityEvent(AccessibilityEvent event) {
        super.onInitializeAccessibilityEvent(event);

        final int taskViewCount = getTaskViewCount();
        event.setScrollable(taskViewCount > 0);

        if (event.getEventType() == AccessibilityEvent.TYPE_VIEW_SCROLLED) {
            final int[] visibleTasks = getVisibleChildrenRange();
            event.setFromIndex(taskViewCount - visibleTasks[1] - 1);
            event.setToIndex(taskViewCount - visibleTasks[0] - 1);
            event.setItemCount(taskViewCount);
        }
    }

    @Override
    public CharSequence getAccessibilityClassName() {
        // To hear position-in-list related feedback from Talkback.
        return ListView.class.getName();
    }

    @Override
    protected boolean isPageOrderFlipped() {
        return true;
    }

    public void setEnableDrawingLiveTile(boolean enableDrawingLiveTile) {
        mEnableDrawingLiveTile = enableDrawingLiveTile;
    }

    public void redrawLiveTile(boolean mightNeedToRefill) { }

    public void setRecentsAnimationWrapper(RecentsAnimationWrapper recentsAnimationWrapper) {
        mRecentsAnimationWrapper = recentsAnimationWrapper;
    }

    public void setClipAnimationHelper(ClipAnimationHelper clipAnimationHelper) {
        mClipAnimationHelper = clipAnimationHelper;
    }

    public void setLiveTileOverlay(LiveTileOverlay liveTileOverlay) {
        mLiveTileOverlay = liveTileOverlay;
    }

    public void updateLiveTileIcon(Drawable icon) {
        if (mLiveTileOverlay != null) {
            mLiveTileOverlay.setIcon(icon);
        }
    }

    public void finishRecentsAnimation(boolean toRecents, Runnable onFinishComplete) {
        if (mRecentsAnimationWrapper == null) {
            if (onFinishComplete != null) {
                onFinishComplete.run();
            }
            return;
        }

        mRecentsAnimationWrapper.finish(toRecents, onFinishComplete);
    }

    public void setDisallowScrollToClearAll(boolean disallowScrollToClearAll) {
        if (mDisallowScrollToClearAll != disallowScrollToClearAll) {
            mDisallowScrollToClearAll = disallowScrollToClearAll;
            updateMinAndMaxScrollX();
        }
    }

    @Override
    protected int computeMinScrollX() {
        if (getTaskViewCount() > 0) {
            if (mDisallowScrollToClearAll) {
                // We aren't showing the clear all button,
                // so use the leftmost task as the min scroll.
                if (mIsRtl) {
                    return getScrollForPage(indexOfChild(getTaskViewAt(getTaskViewCount() - 1)));
                }
                return getScrollForPage(mTaskViewStartIndex);
            }
            if (mIsRtl) {
                return getScrollForPage(indexOfChild(getTaskViewAt(getTaskViewCount() - 1)) + 1);
            }
            return getScrollForPage(mTaskViewStartIndex);
        }
        return super.computeMinScrollX();
    }

    @Override
    protected int computeMaxScrollX() {
        if (getTaskViewCount() > 0) {
            if (mDisallowScrollToClearAll) {
                // We aren't showing the clear all button,
                // so use the rightmost task as the min scroll.
                if (mIsRtl) {
                    return getScrollForPage(mTaskViewStartIndex);
                }
                return getScrollForPage(indexOfChild(getTaskViewAt(getTaskViewCount() - 1)));
            }
            if (mIsRtl) {
                return getScrollForPage(mTaskViewStartIndex);
            }
            return getScrollForPage(indexOfChild(getTaskViewAt(getTaskViewCount() - 1)) + 1);
        }
        return super.computeMaxScrollX();
    }

    public ClearAllButton getClearAllButton() {
        return mClearAllButton;
    }

    /**
     * @return How many pixels the running task is offset on the x-axis due to the current scrollX.
     */
    public float getScrollOffset() {
        if (getRunningTaskIndex() == -1) {
            return 0;
        }
        int startScroll = getScrollForPage(getRunningTaskIndex());
        int offsetX = startScroll - getScrollX();
        offsetX *= getScaleX();
        return offsetX;
    }

    public Consumer<MotionEvent> getEventDispatcher(RotationMode rotationMode) {
        if (rotationMode.isTransposed) {
            Matrix transform = new Matrix();
            transform.setRotate(-rotationMode.surfaceRotation);

            if (getWidth() > 0 && getHeight() > 0) {
                float scale = ((float) getWidth()) / getHeight();
                transform.postScale(scale, 1 / scale);
            }

            Matrix inverse = new Matrix();
            transform.invert(inverse);
            return e -> {
                e.transform(transform);
                super.onTouchEvent(e);
                e.transform(inverse);
            };
        } else {
            return super::onTouchEvent;
        }
    }

    public ClipAnimationHelper getTempClipAnimationHelper() {
        return mTempClipAnimationHelper;
    }

    private void updateEnabledOverlays() {
        int overlayEnabledPage = mOverlayEnabled ? getNextPage() : -1;
        int taskCount = getTaskViewCount();
        for (int i = 0; i < taskCount; i++) {
            getTaskViewAt(i).setOverlayEnabled(i == overlayEnabledPage);
        }
    }

    public void setOverlayEnabled(boolean overlayEnabled) {
        if (mOverlayEnabled != overlayEnabled) {
            mOverlayEnabled = overlayEnabled;
            updateEnabledOverlays();
        }
    }

    public int getLeftGestureMargin() {
        final WindowInsets insets = getRootWindowInsets();
        return Math.max(insets.getSystemGestureInsets().left, insets.getSystemWindowInsetLeft());
    }

    public int getRightGestureMargin() {
        final WindowInsets insets = getRootWindowInsets();
        return Math.max(insets.getSystemGestureInsets().right, insets.getSystemWindowInsetRight());
    }

    @Override
    public void addView(View child, int index) {
        super.addView(child, index);
        if (isExtraCardView(child, index)) {
            mTaskViewStartIndex++;
        }
    }

    @Override
    public void removeView(View view) {
        if (isExtraCardView(view, indexOfChild(view))) {
            mTaskViewStartIndex--;
        }
        super.removeView(view);
    }

    private boolean isExtraCardView(View view, int index) {
        return !(view instanceof TaskView) && !(view instanceof ClearAllButton)
                && index <= mTaskViewStartIndex;
    }
}<|MERGE_RESOLUTION|>--- conflicted
+++ resolved
@@ -577,11 +577,8 @@
             TaskView runningTaskView = getRunningTaskView();
             if (runningTaskView != null) {
                 setCurrentPage(indexOfChild(runningTaskView));
-<<<<<<< HEAD
-=======
             } else if (getTaskViewCount() > 0) {
                 setCurrentPage(indexOfChild(getTaskViewAt(0)));
->>>>>>> 9353b006
             }
         }
 
