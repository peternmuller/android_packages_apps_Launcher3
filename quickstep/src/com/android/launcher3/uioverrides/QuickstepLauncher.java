/*
 * Copyright (C) 2022 The Android Open Source Project
 *
 * Licensed under the Apache License, Version 2.0 (the "License");
 * you may not use this file except in compliance with the License.
 * You may obtain a copy of the License at
 *
 *      http://www.apache.org/licenses/LICENSE-2.0
 *
 * Unless required by applicable law or agreed to in writing, software
 * distributed under the License is distributed on an "AS IS" BASIS,
 * WITHOUT WARRANTIES OR CONDITIONS OF ANY KIND, either express or implied.
 * See the License for the specific language governing permissions and
 * limitations under the License.
 */
package com.android.launcher3.uioverrides;

import static android.app.ActivityTaskManager.INVALID_TASK_ID;
import static android.os.Trace.TRACE_TAG_APP;
import static android.view.WindowManager.LayoutParams.PRIVATE_FLAG_OPTIMIZE_MEASURE;
import static android.view.accessibility.AccessibilityEvent.TYPE_VIEW_FOCUSED;

import static com.android.app.animation.Interpolators.EMPHASIZED;
import static com.android.launcher3.Flags.enablePredictiveBackGesture;
import static com.android.launcher3.Flags.enableUnfoldStateAnimation;
import static com.android.launcher3.LauncherConstants.SavedInstanceKeys.PENDING_SPLIT_SELECT_INFO;
import static com.android.launcher3.LauncherConstants.SavedInstanceKeys.RUNTIME_STATE;
import static com.android.launcher3.LauncherSettings.Animation.DEFAULT_NO_ICON;
import static com.android.launcher3.LauncherSettings.Animation.VIEW_BACKGROUND;
import static com.android.launcher3.LauncherSettings.Favorites.CONTAINER_HOTSEAT;
import static com.android.launcher3.LauncherSettings.Favorites.ITEM_TYPE_APPLICATION;
import static com.android.launcher3.LauncherSettings.Favorites.ITEM_TYPE_DEEP_SHORTCUT;
import static com.android.launcher3.LauncherState.ALL_APPS;
import static com.android.launcher3.LauncherState.NORMAL;
import static com.android.launcher3.LauncherState.NO_OFFSET;
import static com.android.launcher3.LauncherState.OVERVIEW;
import static com.android.launcher3.LauncherState.OVERVIEW_MODAL_TASK;
import static com.android.launcher3.LauncherState.OVERVIEW_SPLIT_SELECT;
import static com.android.launcher3.compat.AccessibilityManagerCompat.sendCustomAccessibilityEvent;
import static com.android.launcher3.logging.StatsLogManager.LauncherEvent.LAUNCHER_APP_LAUNCH_TAP;
import static com.android.launcher3.logging.StatsLogManager.LauncherEvent.LAUNCHER_SPLIT_SELECTION_EXIT_INTERRUPTED;
import static com.android.launcher3.logging.StatsLogManager.LauncherEvent.LAUNCHER_SPLIT_SELECTION_EXIT_HOME;
import static com.android.launcher3.model.data.ItemInfo.NO_MATCHING_ID;
import static com.android.launcher3.popup.QuickstepSystemShortcut.getSplitSelectShortcutByPosition;
import static com.android.launcher3.popup.SystemShortcut.APP_INFO;
import static com.android.launcher3.popup.SystemShortcut.DONT_SUGGEST_APP;
import static com.android.launcher3.popup.SystemShortcut.INSTALL;
import static com.android.launcher3.popup.SystemShortcut.PRIVATE_PROFILE_INSTALL;
import static com.android.launcher3.popup.SystemShortcut.UNINSTALL_APP;
import static com.android.launcher3.popup.SystemShortcut.WIDGETS;
import static com.android.launcher3.taskbar.LauncherTaskbarUIController.ALL_APPS_PAGE_PROGRESS_INDEX;
import static com.android.launcher3.taskbar.LauncherTaskbarUIController.MINUS_ONE_PAGE_PROGRESS_INDEX;
import static com.android.launcher3.taskbar.LauncherTaskbarUIController.WIDGETS_PAGE_PROGRESS_INDEX;
import static com.android.launcher3.testing.shared.TestProtocol.HINT_STATE_ORDINAL;
import static com.android.launcher3.testing.shared.TestProtocol.HINT_STATE_TWO_BUTTON_ORDINAL;
import static com.android.launcher3.testing.shared.TestProtocol.OVERVIEW_STATE_ORDINAL;
import static com.android.launcher3.testing.shared.TestProtocol.QUICK_SWITCH_STATE_ORDINAL;
import static com.android.launcher3.util.DisplayController.CHANGE_ACTIVE_SCREEN;
import static com.android.launcher3.util.DisplayController.CHANGE_NAVIGATION_MODE;
import static com.android.launcher3.util.Executors.UI_HELPER_EXECUTOR;
import static com.android.quickstep.util.AnimUtils.completeRunnableListCallback;
import static com.android.quickstep.util.SplitAnimationTimings.TABLET_HOME_TO_SPLIT;
import static com.android.quickstep.views.DesktopTaskView.isDesktopModeSupported;
import static com.android.systemui.shared.system.ActivityManagerWrapper.CLOSE_SYSTEM_WINDOWS_REASON_HOME_KEY;
import static com.android.wm.shell.common.split.SplitScreenConstants.SNAP_TO_50_50;

import android.animation.Animator;
import android.animation.AnimatorListenerAdapter;
import android.animation.AnimatorSet;
import android.app.ActivityOptions;
import android.content.Context;
import android.content.Intent;
import android.content.IntentSender;
import android.content.res.Configuration;
import android.graphics.Rect;
import android.graphics.RectF;
import android.hardware.display.DisplayManager;
import android.media.permission.SafeCloseable;
import android.os.Build;
import android.os.Bundle;
import android.os.IBinder;
import android.os.IRemoteCallback;
import android.os.SystemProperties;
import android.os.Trace;
import android.util.AttributeSet;
import android.util.Log;
import android.view.Display;
import android.view.HapticFeedbackConstants;
import android.view.View;
import android.widget.AnalogClock;
import android.widget.TextClock;
import android.window.BackEvent;
import android.window.OnBackAnimationCallback;
import android.window.OnBackInvokedDispatcher;
import android.window.RemoteTransition;
import android.window.SplashScreen;

import androidx.annotation.BinderThread;
import androidx.annotation.NonNull;
import androidx.annotation.Nullable;
import androidx.annotation.RequiresApi;

import com.android.app.viewcapture.SettingsAwareViewCapture;
import com.android.launcher3.AbstractFloatingView;
import com.android.launcher3.DeviceProfile;
import com.android.launcher3.Flags;
import com.android.launcher3.HomeTransitionController;
import com.android.launcher3.Launcher;
import com.android.launcher3.LauncherSettings.Favorites;
import com.android.launcher3.LauncherState;
import com.android.launcher3.QuickstepAccessibilityDelegate;
import com.android.launcher3.QuickstepTransitionManager;
import com.android.launcher3.R;
import com.android.launcher3.Utilities;
import com.android.launcher3.Workspace;
import com.android.launcher3.accessibility.LauncherAccessibilityDelegate;
import com.android.launcher3.anim.AnimatorPlaybackController;
import com.android.launcher3.anim.PendingAnimation;
import com.android.launcher3.apppairs.AppPairIcon;
import com.android.launcher3.appprediction.PredictionRowView;
import com.android.launcher3.config.FeatureFlags;
import com.android.launcher3.desktop.DesktopRecentsTransitionController;
import com.android.launcher3.hybridhotseat.HotseatPredictionController;
import com.android.launcher3.logging.InstanceId;
import com.android.launcher3.logging.StatsLogManager;
import com.android.launcher3.logging.StatsLogManager.StatsLogger;
import com.android.launcher3.model.BgDataModel.FixedContainerItems;
import com.android.launcher3.model.WellbeingModel;
import com.android.launcher3.model.data.ItemInfo;
import com.android.launcher3.popup.SystemShortcut;
import com.android.launcher3.proxy.ProxyActivityStarter;
import com.android.launcher3.statehandlers.DepthController;
import com.android.launcher3.statehandlers.DesktopVisibilityController;
import com.android.launcher3.statemanager.StateManager.AtomicAnimationFactory;
import com.android.launcher3.statemanager.StateManager.StateHandler;
import com.android.launcher3.taskbar.LauncherTaskbarUIController;
import com.android.launcher3.taskbar.TaskbarManager;
import com.android.launcher3.testing.TestLogging;
import com.android.launcher3.testing.shared.TestProtocol;
import com.android.launcher3.uioverrides.QuickstepWidgetHolder.QuickstepHolderFactory;
import com.android.launcher3.uioverrides.states.QuickstepAtomicAnimationFactory;
import com.android.launcher3.uioverrides.touchcontrollers.NavBarToHomeTouchController;
import com.android.launcher3.uioverrides.touchcontrollers.NoButtonNavbarToOverviewTouchController;
import com.android.launcher3.uioverrides.touchcontrollers.NoButtonQuickSwitchTouchController;
import com.android.launcher3.uioverrides.touchcontrollers.PortraitStatesTouchController;
import com.android.launcher3.uioverrides.touchcontrollers.QuickSwitchTouchController;
import com.android.launcher3.uioverrides.touchcontrollers.StatusBarTouchController;
import com.android.launcher3.uioverrides.touchcontrollers.TaskViewTouchController;
import com.android.launcher3.uioverrides.touchcontrollers.TransposedQuickSwitchTouchController;
import com.android.launcher3.uioverrides.touchcontrollers.TwoButtonNavbarTouchController;
import com.android.launcher3.util.ActivityOptionsWrapper;
import com.android.launcher3.util.DisplayController;
import com.android.launcher3.util.IntSet;
import com.android.launcher3.util.NavigationMode;
import com.android.launcher3.util.ObjectWrapper;
import com.android.launcher3.util.PendingRequestArgs;
import com.android.launcher3.util.PendingSplitSelectInfo;
import com.android.launcher3.util.RunnableList;
import com.android.launcher3.util.SplitConfigurationOptions;
import com.android.launcher3.util.SplitConfigurationOptions.SplitPositionOption;
import com.android.launcher3.util.SplitConfigurationOptions.SplitSelectSource;
import com.android.launcher3.util.StartActivityParams;
import com.android.launcher3.util.TouchController;
import com.android.launcher3.widget.LauncherWidgetHolder;
import com.android.quickstep.OverviewCommandHelper;
import com.android.quickstep.RecentsModel;
import com.android.quickstep.SystemUiProxy;
import com.android.quickstep.TaskUtils;
import com.android.quickstep.TouchInteractionService.TISBinder;
import com.android.quickstep.util.AsyncClockEventDelegate;
import com.android.quickstep.util.GroupTask;
import com.android.quickstep.util.LauncherUnfoldAnimationController;
import com.android.quickstep.util.QuickstepOnboardingPrefs;
import com.android.quickstep.util.SplitSelectStateController;
import com.android.quickstep.util.SplitToWorkspaceController;
import com.android.quickstep.util.SplitWithKeyboardShortcutController;
import com.android.quickstep.util.TISBindHelper;
import com.android.quickstep.util.unfold.LauncherUnfoldTransitionController;
import com.android.quickstep.util.unfold.ProxyUnfoldTransitionProvider;
import com.android.quickstep.views.FloatingTaskView;
import com.android.quickstep.views.OverviewActionsView;
import com.android.quickstep.views.RecentsView;
import com.android.quickstep.views.TaskView;
import com.android.systemui.shared.recents.model.Task;
import com.android.systemui.shared.system.ActivityManagerWrapper;
import com.android.systemui.unfold.RemoteUnfoldSharedComponent;
import com.android.systemui.unfold.UnfoldTransitionFactory;
import com.android.systemui.unfold.UnfoldTransitionProgressProvider;
import com.android.systemui.unfold.config.ResourceUnfoldTransitionConfig;
import com.android.systemui.unfold.config.UnfoldTransitionConfig;
import com.android.systemui.unfold.progress.RemoteUnfoldTransitionReceiver;
import com.android.systemui.unfold.updates.RotationChangeProvider;

import java.io.FileDescriptor;
import java.io.PrintWriter;
import java.util.ArrayList;
import java.util.Arrays;
import java.util.Collections;
import java.util.List;
import java.util.Objects;
import java.util.Optional;
import java.util.function.BiConsumer;
import java.util.function.Predicate;
import java.util.stream.Stream;

public class QuickstepLauncher extends Launcher {
    private static final boolean TRACE_LAYOUTS =
            SystemProperties.getBoolean("persist.debug.trace_layouts", false);
    private static final String TRACE_RELAYOUT_CLASS =
            SystemProperties.get("persist.debug.trace_request_layout_class", null);

    private static final String TAG = "QuickstepLauncher";

    public static final boolean GO_LOW_RAM_RECENTS_ENABLED = false;

    protected static final String RING_APPEAR_ANIMATION_PREFIX = "RingAppearAnimation\t";

    private FixedContainerItems mAllAppsPredictions;
    private HotseatPredictionController mHotseatPredictionController;
    private DepthController mDepthController;
    private DesktopVisibilityController mDesktopVisibilityController;
    private QuickstepTransitionManager mAppTransitionManager;
    private OverviewActionsView mActionsView;
    private TISBindHelper mTISBindHelper;
    private @Nullable LauncherTaskbarUIController mTaskbarUIController;
    // Will be updated when dragging from taskbar.
    private @Nullable UnfoldTransitionProgressProvider mUnfoldTransitionProgressProvider;
    private @Nullable LauncherUnfoldAnimationController mLauncherUnfoldAnimationController;

    private SplitSelectStateController mSplitSelectStateController;
    private SplitWithKeyboardShortcutController mSplitWithKeyboardShortcutController;
    private SplitToWorkspaceController mSplitToWorkspaceController;

    /**
     * If Launcher restarted while in the middle of an Overview split select, it needs this data to
     * recover. In all other cases this will remain null.
     */
    private PendingSplitSelectInfo mPendingSplitSelectInfo = null;

    @Nullable
    private DesktopRecentsTransitionController mDesktopRecentsTransitionController;

    private SafeCloseable mViewCapture;

    private boolean mEnableWidgetDepth;

    private boolean mIsPredictiveBackToHomeInProgress;

    private HomeTransitionController mHomeTransitionController;

    @Override
    protected void setupViews() {
        super.setupViews();

        mActionsView = findViewById(R.id.overview_actions_view);
        RecentsView overviewPanel = getOverviewPanel();
        SystemUiProxy systemUiProxy = SystemUiProxy.INSTANCE.get(this);
        mSplitSelectStateController =
                new SplitSelectStateController(this, mHandler, getStateManager(),
                        getDepthController(), getStatsLogManager(),
                        systemUiProxy, RecentsModel.INSTANCE.get(this),
                        () -> onStateBack());
        if (isDesktopModeSupported()) {
            mDesktopRecentsTransitionController = new DesktopRecentsTransitionController(
                    getStateManager(), systemUiProxy, getIApplicationThread(),
                    getDepthController());
        }
        overviewPanel.init(mActionsView, mSplitSelectStateController,
                mDesktopRecentsTransitionController);
        mSplitWithKeyboardShortcutController = new SplitWithKeyboardShortcutController(this,
                mSplitSelectStateController);
        mSplitToWorkspaceController = new SplitToWorkspaceController(this,
                mSplitSelectStateController);
        mActionsView.updateDimension(getDeviceProfile(), overviewPanel.getLastComputedTaskSize());
        mActionsView.updateVerticalMargin(DisplayController.getNavigationMode(this));

        mAppTransitionManager = buildAppTransitionManager();
        mAppTransitionManager.registerRemoteAnimations();
        mAppTransitionManager.registerRemoteTransitions();

        if (FeatureFlags.enableHomeTransitionListener()) {
            mHomeTransitionController = new HomeTransitionController();
            mHomeTransitionController.registerHomeTransitionListener(this);
        }

        mTISBindHelper = new TISBindHelper(this, this::onTISConnected);
        mDepthController = new DepthController(this);
        mDesktopVisibilityController = new DesktopVisibilityController(this);
        if (isDesktopModeSupported()) {
            mDesktopVisibilityController.registerSystemUiListener();
            mSplitSelectStateController.initSplitFromDesktopController(this);
        }
        mHotseatPredictionController = new HotseatPredictionController(this);

        mEnableWidgetDepth = SystemProperties.getBoolean("ro.launcher.depth.widget", true);
        getWorkspace().addOverlayCallback(progress ->
                onTaskbarInAppDisplayProgressUpdate(progress, MINUS_ONE_PAGE_PROGRESS_INDEX));
        addBackAnimationCallback(mSplitSelectStateController.getSplitBackHandler());
    }

    @Override
    public void logAppLaunch(StatsLogManager statsLogManager, ItemInfo info,
            InstanceId instanceId) {
        // If the app launch is from any of the surfaces in AllApps then add the InstanceId from
        // LiveSearchManager to recreate the AllApps session on the server side.
        if (mAllAppsSessionLogId != null && ALL_APPS.equals(
                getStateManager().getCurrentStableState())) {
            instanceId = mAllAppsSessionLogId;
        }

        StatsLogger logger = statsLogManager.logger().withItemInfo(info).withInstanceId(instanceId);

        if (mAllAppsPredictions != null
                && (info.itemType == ITEM_TYPE_APPLICATION
                || info.itemType == ITEM_TYPE_DEEP_SHORTCUT)) {
            int count = mAllAppsPredictions.items.size();
            for (int i = 0; i < count; i++) {
                ItemInfo targetInfo = mAllAppsPredictions.items.get(i);
                if (targetInfo.itemType == info.itemType
                        && targetInfo.user.equals(info.user)
                        && Objects.equals(targetInfo.getIntent(), info.getIntent())) {
                    logger.withRank(i);
                    break;
                }

            }
        }
        logger.log(LAUNCHER_APP_LAUNCH_TAP);

        mHotseatPredictionController.logLaunchedAppRankingInfo(info, instanceId);
    }

    @Override
    protected void completeAddShortcut(Intent data, int container, int screenId, int cellX,
            int cellY, PendingRequestArgs args) {
        if (container == CONTAINER_HOTSEAT) {
            mHotseatPredictionController.onDeferredDrop(cellX, cellY);
        }
        super.completeAddShortcut(data, container, screenId, cellX, cellY, args);
    }

    @Override
    protected LauncherAccessibilityDelegate createAccessibilityDelegate() {
        return new QuickstepAccessibilityDelegate(this);
    }

    /**
     * Returns Prediction controller for hybrid hotseat
     */
    public HotseatPredictionController getHotseatPredictionController() {
        return mHotseatPredictionController;
    }

    @Override
    public void enableHotseatEdu(boolean enable) {
        super.enableHotseatEdu(enable);
        mHotseatPredictionController.enableHotseatEdu(enable);
    }

    /**
     * Builds the {@link QuickstepTransitionManager} instance to use for managing transitions.
     */
    protected QuickstepTransitionManager buildAppTransitionManager() {
        return new QuickstepTransitionManager(this);
    }

    @Override
    public void onConfigurationChanged(Configuration newConfig) {
        super.onConfigurationChanged(newConfig);
        onStateOrResumeChanging(false /* inTransition */);
    }

    @Override
    public RunnableList startActivitySafely(View v, Intent intent, ItemInfo item) {
        // Only pause is taskbar controller is not present until the transition (if it exists) ends
        mHotseatPredictionController.setPauseUIUpdate(getTaskbarUIController() == null);
        Log.d("b/318394698", "startActivitySafely being run, getTaskbarUIController is: "
                + getTaskbarUIController());
        PredictionRowView<?> predictionRowView =
                getAppsView().getFloatingHeaderView().findFixedRowByType(PredictionRowView.class);
        // Pause the prediction row updates until the transition (if it exists) ends.
        predictionRowView.setPredictionUiUpdatePaused(true);
        RunnableList result = super.startActivitySafely(v, intent, item);
        if (result == null) {
            mHotseatPredictionController.setPauseUIUpdate(false);
            predictionRowView.setPredictionUiUpdatePaused(false);
        } else {
            result.add(() -> {
                mHotseatPredictionController.setPauseUIUpdate(false);
                predictionRowView.setPredictionUiUpdatePaused(false);
            });
        }
        return result;
    }

    @Override
    protected void onActivityFlagsChanged(int changeBits) {
        if ((changeBits & ACTIVITY_STATE_STARTED) != 0) {
            mDepthController.setActivityStarted(isStarted());
        }

        if ((changeBits & ACTIVITY_STATE_RESUMED) != 0) {
            if (!FeatureFlags.enableHomeTransitionListener() && mTaskbarUIController != null) {
                mTaskbarUIController.onLauncherVisibilityChanged(hasBeenResumed());
            }
        }

        super.onActivityFlagsChanged(changeBits);
        if ((changeBits & (ACTIVITY_STATE_DEFERRED_RESUMED | ACTIVITY_STATE_STARTED
                | ACTIVITY_STATE_USER_ACTIVE | ACTIVITY_STATE_TRANSITION_ACTIVE)) != 0) {
            onStateOrResumeChanging((getActivityFlags() & ACTIVITY_STATE_TRANSITION_ACTIVE) == 0);
        }
    }

    @Override
    protected void showAllAppsFromIntent(boolean alreadyOnHome) {
        TaskUtils.closeSystemWindowsAsync(CLOSE_SYSTEM_WINDOWS_REASON_HOME_KEY);
        super.showAllAppsFromIntent(alreadyOnHome);
    }

    protected void onItemClicked(View view) {
        if (!mSplitToWorkspaceController.handleSecondAppSelectionForSplit(view)) {
            QuickstepLauncher.super.getItemOnClickListener().onClick(view);
        }
    }

    @Override
    public View.OnClickListener getItemOnClickListener() {
        return this::onItemClicked;
    }

    @Override
    public Stream<SystemShortcut.Factory> getSupportedShortcuts() {
        // Order matters as it affects order of appearance in popup container
        List<SystemShortcut.Factory> shortcuts = new ArrayList(Arrays.asList(
                APP_INFO, WellbeingModel.SHORTCUT_FACTORY, mHotseatPredictionController));
        shortcuts.addAll(getSplitShortcuts());
        shortcuts.add(WIDGETS);
        shortcuts.add(INSTALL);
        if (Flags.enablePrivateSpaceInstallShortcut()) {
            shortcuts.add(PRIVATE_PROFILE_INSTALL);
        }
        if (Flags.enableShortcutDontSuggestApp()) {
            shortcuts.add(DONT_SUGGEST_APP);
        }
        if (Flags.enablePrivateSpace()) {
            shortcuts.add(UNINSTALL_APP);
        }
        return shortcuts.stream();
    }

    private List<SystemShortcut.Factory<QuickstepLauncher>> getSplitShortcuts() {
        if (!mDeviceProfile.isTablet || mSplitSelectStateController.isSplitSelectActive()) {
            return Collections.emptyList();
        }
        RecentsView recentsView = getOverviewPanel();
        // TODO(b/266482558): Pull it out of PagedOrentationHandler for split from workspace.
        List<SplitPositionOption> positions =
                recentsView.getPagedOrientationHandler().getSplitPositionOptions(
                        mDeviceProfile);
        List<SystemShortcut.Factory<QuickstepLauncher>> splitShortcuts = new ArrayList<>();
        for (SplitPositionOption position : positions) {
            splitShortcuts.add(getSplitSelectShortcutByPosition(position));
        }
        return splitShortcuts;
    }

    /**
     * Recents logic that triggers when launcher state changes or launcher activity stops/resumes.
     */
    private void onStateOrResumeChanging(boolean inTransition) {
        LauncherState state = getStateManager().getState();
        boolean started = ((getActivityFlags() & ACTIVITY_STATE_STARTED)) != 0;
        if (started) {
            DeviceProfile profile = getDeviceProfile();
            boolean willUserBeActive =
                    (getActivityFlags() & ACTIVITY_STATE_USER_WILL_BE_ACTIVE) != 0;
            boolean visible = (state == NORMAL || state == OVERVIEW)
                    && (willUserBeActive || isUserActive())
                    && !profile.isVerticalBarLayout();
            SystemUiProxy.INSTANCE.get(this)
                    .setLauncherKeepClearAreaHeight(visible, profile.hotseatBarSizePx);
        }
        if (state == NORMAL && !inTransition) {
            ((RecentsView) getOverviewPanel()).setSwipeDownShouldLaunchApp(false);
        }
    }

    @Override
    public void bindExtraContainerItems(FixedContainerItems item) {
        Log.d(TAG, "Bind extra container items. ContainerId = " + item.containerId);
        if (item.containerId == Favorites.CONTAINER_PREDICTION) {
            mAllAppsPredictions = item;
            PredictionRowView<?> predictionRowView =
                    getAppsView().getFloatingHeaderView().findFixedRowByType(
                            PredictionRowView.class);
            predictionRowView.setPredictedApps(item.items);
        } else if (item.containerId == Favorites.CONTAINER_HOTSEAT_PREDICTION) {
            Log.d(TAG, "Bind extra container item is hotseat prediction");
            mHotseatPredictionController.setPredictedItems(item);
        } else if (item.containerId == Favorites.CONTAINER_WIDGETS_PREDICTION) {
            getPopupDataProvider().setRecommendedWidgets(item.items);
        }
    }

    @Override
    public void bindWorkspaceComponentsRemoved(Predicate<ItemInfo> matcher) {
        super.bindWorkspaceComponentsRemoved(matcher);
        mHotseatPredictionController.onModelItemsRemoved(matcher);
    }

    @Override
    public void onDestroy() {
        if (mAppTransitionManager != null) {
            mAppTransitionManager.onActivityDestroyed();
        }
        mAppTransitionManager = null;
        mIsPredictiveBackToHomeInProgress = false;

        if (mUnfoldTransitionProgressProvider != null) {
            SystemUiProxy.INSTANCE.get(this).setUnfoldAnimationListener(null);
            mUnfoldTransitionProgressProvider.destroy();
        }

        mTISBindHelper.onDestroy();

        if (mLauncherUnfoldAnimationController != null) {
            mLauncherUnfoldAnimationController.onDestroy();
        }

        if (mHomeTransitionController != null) {
            mHomeTransitionController.unregisterHomeTransitionListener();
        }

        if (mDesktopVisibilityController != null) {
            mDesktopVisibilityController.unregisterSystemUiListener();
        }

        if (mSplitSelectStateController != null) {
            mSplitSelectStateController.onDestroy();
        }

        super.onDestroy();
        mHotseatPredictionController.destroy();
        mSplitWithKeyboardShortcutController.onDestroy();
        if (mViewCapture != null) mViewCapture.close();
        removeBackAnimationCallback(mSplitSelectStateController.getSplitBackHandler());
    }

    @Override
    public void onStateSetEnd(LauncherState state) {
        super.onStateSetEnd(state);
        handlePendingActivityRequest();

        switch (state.ordinal) {
            case HINT_STATE_ORDINAL: {
                Workspace<?> workspace = getWorkspace();
                getStateManager().goToState(NORMAL);
                if (workspace.getNextPage() != Workspace.DEFAULT_PAGE) {
                    workspace.post(workspace::moveToDefaultScreen);
                }
                break;
            }
            case HINT_STATE_TWO_BUTTON_ORDINAL: {
                getStateManager().goToState(OVERVIEW);
                getDragLayer().performHapticFeedback(HapticFeedbackConstants.VIRTUAL_KEY);
                break;
            }
            case OVERVIEW_STATE_ORDINAL: {
                RecentsView rv = getOverviewPanel();
                sendCustomAccessibilityEvent(
                        rv.getPageAt(rv.getCurrentPage()), TYPE_VIEW_FOCUSED, null);
                break;
            }
            case QUICK_SWITCH_STATE_ORDINAL: {
                RecentsView rv = getOverviewPanel();
                TaskView tasktolaunch = rv.getCurrentPageTaskView();
                if (tasktolaunch != null) {
                    tasktolaunch.launchTask(success -> {
                        if (!success) {
                            getStateManager().goToState(OVERVIEW);
                        } else {
                            getStateManager().moveToRestState();
                        }
                    });
                } else {
                    getStateManager().goToState(NORMAL);
                }
                break;
            }

        }
    }

    @Override
    public TouchController[] createTouchControllers() {
        NavigationMode mode = DisplayController.getNavigationMode(this);

        ArrayList<TouchController> list = new ArrayList<>();
        list.add(getDragController());
        BiConsumer<AnimatorSet, Long> splitAnimator = (animatorSet, duration) ->
                animatorSet.play(mSplitSelectStateController.getSplitAnimationController()
                        .createPlaceholderDismissAnim(this, LAUNCHER_SPLIT_SELECTION_EXIT_HOME,
                                duration));
        switch (mode) {
            case NO_BUTTON:
                list.add(new NoButtonQuickSwitchTouchController(this));
                list.add(new NavBarToHomeTouchController(this, splitAnimator));
                list.add(new NoButtonNavbarToOverviewTouchController(this, splitAnimator));
                break;
            case TWO_BUTTONS:
                list.add(new TwoButtonNavbarTouchController(this));
                list.add(getDeviceProfile().isVerticalBarLayout()
                        ? new TransposedQuickSwitchTouchController(this)
                        : new QuickSwitchTouchController(this));
                list.add(new PortraitStatesTouchController(this));
                break;
            case THREE_BUTTONS:
                list.add(new NoButtonQuickSwitchTouchController(this));
                list.add(new NavBarToHomeTouchController(this, splitAnimator));
                list.add(new NoButtonNavbarToOverviewTouchController(this, splitAnimator));
                list.add(new PortraitStatesTouchController(this));
                break;
            default:
                list.add(new PortraitStatesTouchController(this));
                break;
        }

        if (!getDeviceProfile().isMultiWindowMode) {
            list.add(new StatusBarTouchController(this));
        }

        list.add(new LauncherTaskViewController(this));
        return list.toArray(new TouchController[list.size()]);
    }

    @Override
    public AtomicAnimationFactory createAtomicAnimationFactory() {
        return new QuickstepAtomicAnimationFactory(this);
    }

    @Override
    protected LauncherWidgetHolder createAppWidgetHolder() {
        final QuickstepHolderFactory factory =
                (QuickstepHolderFactory) LauncherWidgetHolder.HolderFactory.newFactory(this);
        return factory.newInstance(this,
                appWidgetId -> getWorkspace().removeWidget(appWidgetId),
                new QuickstepInteractionHandler(this));
    }

    @Override
    protected void onCreate(Bundle savedInstanceState) {
        // Back dispatcher is registered in {@link BaseActivity#onCreate}. For predictive back to
        // work, we must opt-in BEFORE registering back dispatcher. So we need to call
        // setEnableOnBackInvokedCallback() before super.onCreate()
        if (Utilities.ATLEAST_U && enablePredictiveBackGesture()) {
            getApplicationInfo().setEnableOnBackInvokedCallback(true);
        }
        super.onCreate(savedInstanceState);
        if (savedInstanceState != null) {
            mPendingSplitSelectInfo = ObjectWrapper.unwrap(
                    savedInstanceState.getIBinder(PENDING_SPLIT_SELECT_INFO));
        }
        addMultiWindowModeChangedListener(mDepthController);
        initUnfoldTransitionProgressProvider();
        if (FeatureFlags.CONTINUOUS_VIEW_TREE_CAPTURE.get()) {
            mViewCapture = SettingsAwareViewCapture.getInstance(this).startCapture(getWindow());
        }
        getWindow().addPrivateFlags(PRIVATE_FLAG_OPTIMIZE_MEASURE);
        QuickstepOnboardingPrefs.setup(this);
        View.setTraceLayoutSteps(TRACE_LAYOUTS);
        View.setTracedRequestLayoutClassClass(TRACE_RELAYOUT_CLASS);
    }

    @Override
    public void startSplitSelection(SplitSelectSource splitSelectSource) {
        RecentsView recentsView = getOverviewPanel();
        // Check if there is already an instance of this app running, if so, initiate the split
        // using that.
        mSplitSelectStateController.findLastActiveTasksAndRunCallback(
                Collections.singletonList(splitSelectSource.itemInfo.getComponentKey()),
                false /* findExactPairMatch */,
                foundTasks -> {
                    @Nullable Task foundTask = foundTasks[0];
                    boolean taskWasFound = foundTask != null;
                    splitSelectSource.alreadyRunningTaskId = taskWasFound
                            ? foundTask.key.id
                            : INVALID_TASK_ID;
                    if (FeatureFlags.enableSplitContextually()) {
                        startSplitToHome(splitSelectSource);
                    } else {
                        recentsView.initiateSplitSelect(splitSelectSource);
                    }
                }
        );
    }

    /** TODO(b/266482558) Migrate into SplitSelectStateController or someplace split specific. */
    private void startSplitToHome(SplitSelectSource source) {
        AbstractFloatingView.closeAllOpenViews(this);
        int splitPlaceholderSize = getResources().getDimensionPixelSize(
                R.dimen.split_placeholder_size);
        int splitPlaceholderInset = getResources().getDimensionPixelSize(
                R.dimen.split_placeholder_inset);
        Rect tempRect = new Rect();

        mSplitSelectStateController.setInitialTaskSelect(source.intent,
                source.position.stagePosition, source.itemInfo, source.splitEvent,
                source.alreadyRunningTaskId);

        RecentsView recentsView = getOverviewPanel();
        recentsView.getPagedOrientationHandler().getInitialSplitPlaceholderBounds(
                splitPlaceholderSize, splitPlaceholderInset, getDeviceProfile(),
                mSplitSelectStateController.getActiveSplitStagePosition(), tempRect);

        PendingAnimation anim = new PendingAnimation(TABLET_HOME_TO_SPLIT.getDuration());
        RectF startingTaskRect = new RectF();
        final FloatingTaskView floatingTaskView = FloatingTaskView.getFloatingTaskView(this,
                source.getView(), null /* thumbnail */, source.getDrawable(), startingTaskRect);
        floatingTaskView.setAlpha(1);
        floatingTaskView.addStagingAnimation(anim, startingTaskRect, tempRect,
                false /* fadeWithThumbnail */, true /* isStagedTask */);
        floatingTaskView.setOnClickListener(view ->
                mSplitSelectStateController.getSplitAnimationController().
                        playAnimPlaceholderToFullscreen(this, view, Optional.empty()));
        mSplitSelectStateController.setFirstFloatingTaskView(floatingTaskView);
        anim.addListener(new AnimatorListenerAdapter() {
            @Override
            public void onAnimationCancel(Animator animation) {
                getDragLayer().removeView(floatingTaskView);
                mSplitSelectStateController.getSplitAnimationController()
                        .removeSplitInstructionsView(QuickstepLauncher.this);
                mSplitSelectStateController.resetState();
            }
        });
        anim.add(mSplitSelectStateController.getSplitAnimationController()
                .getShowSplitInstructionsAnim(this).buildAnim());
        anim.buildAnim().start();
    }

    @Override
    public boolean isSplitSelectionActive() {
        return mSplitSelectStateController.isSplitSelectActive();
    }

    public boolean areBothSplitAppsConfirmed() {
        return mSplitSelectStateController.isBothSplitAppsConfirmed();
    }

    @Override
    public void onStateTransitionCompletedAfterSwipeToHome(LauncherState finalState) {
        if (mTaskbarUIController != null) {
            mTaskbarUIController.onStateTransitionCompletedAfterSwipeToHome(finalState);
        }
    }

    @Override
    protected void onResume() {
        super.onResume();

        if (mLauncherUnfoldAnimationController != null) {
            mLauncherUnfoldAnimationController.onResume();
        }
    }

    @Override
    protected void onPause() {
        if (mLauncherUnfoldAnimationController != null) {
            mLauncherUnfoldAnimationController.onPause();
        }

        super.onPause();

        if (FeatureFlags.enableSplitContextually()) {
            // If Launcher pauses before both split apps are selected, exit split screen.
            if (!mSplitSelectStateController.isBothSplitAppsConfirmed() &&
                    !mSplitSelectStateController.isLaunchingFirstAppFullscreen()) {
                mSplitSelectStateController
                        .logExitReason(LAUNCHER_SPLIT_SELECTION_EXIT_INTERRUPTED);
                mSplitSelectStateController.getSplitAnimationController()
                        .playPlaceholderDismissAnim(this, LAUNCHER_SPLIT_SELECTION_EXIT_INTERRUPTED);
            }
        }
    }

    @Override
    protected void onNewIntent(Intent intent) {
        super.onNewIntent(intent);
        OverviewCommandHelper overviewCommandHelper = mTISBindHelper.getOverviewCommandHelper();
        if (overviewCommandHelper != null) {
            overviewCommandHelper.clearPendingCommands();
        }
    }

    public QuickstepTransitionManager getAppTransitionManager() {
        return mAppTransitionManager;
    }

    @Override
    public void onEnterAnimationComplete() {
        super.onEnterAnimationComplete();
        // After the transition to home, enable the high-res thumbnail loader if it wasn't enabled
        // as a part of quickstep, so that high-res thumbnails can load the next time we enter
        // overview
        RecentsModel.INSTANCE.get(this).getThumbnailCache()
                .getHighResLoadingState().setVisible(true);
    }

    @Override
    protected void handleGestureContract(Intent intent) {
        if (FeatureFlags.SEPARATE_RECENTS_ACTIVITY.get()) {
            super.handleGestureContract(intent);
        }
    }

    @Override
    public void onTrimMemory(int level) {
        super.onTrimMemory(level);
        RecentsModel.INSTANCE.get(this).onTrimMemory(level);
    }

    @Override
    public void onUiChangedWhileSleeping() {
        // Remove the snapshot because the content view may have obvious changes.
        UI_HELPER_EXECUTOR.execute(
                () -> ActivityManagerWrapper.getInstance().invalidateHomeTaskSnapshot(this));
    }

    @Override
    public void onAllAppsTransition(float progress) {
        super.onAllAppsTransition(progress);
        onTaskbarInAppDisplayProgressUpdate(progress, ALL_APPS_PAGE_PROGRESS_INDEX);
    }

    @Override
    public void onWidgetsTransition(float progress) {
        super.onWidgetsTransition(progress);
        onTaskbarInAppDisplayProgressUpdate(progress, WIDGETS_PAGE_PROGRESS_INDEX);
        if (mEnableWidgetDepth) {
            getDepthController().widgetDepth.setValue(Utilities.mapToRange(
                    progress, 0f, 1f, 0f, getDeviceProfile().bottomSheetDepth, EMPHASIZED));
        }
    }

    @Override
    protected void registerBackDispatcher() {
        if (!enablePredictiveBackGesture()) {
            super.registerBackDispatcher();
            return;
        }
        getOnBackInvokedDispatcher().registerOnBackInvokedCallback(
                OnBackInvokedDispatcher.PRIORITY_DEFAULT,
                new OnBackAnimationCallback() {

                    @Nullable OnBackAnimationCallback mActiveOnBackAnimationCallback;

                    @Override
                    public void onBackStarted(@NonNull BackEvent backEvent) {
                        if (mActiveOnBackAnimationCallback != null) {
                            mActiveOnBackAnimationCallback.onBackCancelled();
                        }
                        mActiveOnBackAnimationCallback = getOnBackAnimationCallback();
                        mActiveOnBackAnimationCallback.onBackStarted(backEvent);
                    }

                    @RequiresApi(Build.VERSION_CODES.UPSIDE_DOWN_CAKE)
                    @Override
                    public void onBackInvoked() {
                        // Recreate mActiveOnBackAnimationCallback if necessary to avoid NPE
                        // because:
                        // 1. b/260636433: In 3-button-navigation mode, onBackStarted() is not
                        // called on ACTION_DOWN before onBackInvoked() is called in ACTION_UP.
                        // 2. Launcher#onBackPressed() will call onBackInvoked() without calling
                        // onBackInvoked() beforehand.
                        if (mActiveOnBackAnimationCallback == null) {
                            mActiveOnBackAnimationCallback = getOnBackAnimationCallback();
                        }
                        mActiveOnBackAnimationCallback.onBackInvoked();
                        mActiveOnBackAnimationCallback = null;
                        TestLogging.recordEvent(TestProtocol.SEQUENCE_MAIN, "onBackInvoked");
                    }

                    @Override
                    public void onBackProgressed(@NonNull BackEvent backEvent) {
                        if (!FeatureFlags.IS_STUDIO_BUILD
                                && mActiveOnBackAnimationCallback == null) {
                            return;
                        }
                        mActiveOnBackAnimationCallback.onBackProgressed(backEvent);
                    }

                    @Override
                    public void onBackCancelled() {
                        if (!FeatureFlags.IS_STUDIO_BUILD
                                && mActiveOnBackAnimationCallback == null) {
                            return;
                        }
                        mActiveOnBackAnimationCallback.onBackCancelled();
                        mActiveOnBackAnimationCallback = null;
                    }
                });
    }

    private void onTaskbarInAppDisplayProgressUpdate(float progress, int flag) {
        TaskbarManager taskbarManager = mTISBindHelper.getTaskbarManager();
        if (taskbarManager == null
                || taskbarManager.getCurrentActivityContext() == null
                || mTaskbarUIController == null) {
            return;
        }
        mTaskbarUIController.onTaskbarInAppDisplayProgressUpdate(progress, flag);
    }

    @Override
    public void startIntentSenderForResult(IntentSender intent, int requestCode,
            Intent fillInIntent, int flagsMask, int flagsValues, int extraFlags, Bundle options) {
        if (requestCode != -1) {
            mPendingActivityRequestCode = requestCode;
            StartActivityParams params = new StartActivityParams(this, requestCode);
            params.intentSender = intent;
            params.fillInIntent = fillInIntent;
            params.flagsMask = flagsMask;
            params.flagsValues = flagsValues;
            params.extraFlags = extraFlags;
            params.options = options;
            startActivity(ProxyActivityStarter.getLaunchIntent(this, params));
        } else {
            super.startIntentSenderForResult(intent, requestCode, fillInIntent, flagsMask,
                    flagsValues, extraFlags, options);
        }
    }

    @Override
    public void startActivityForResult(Intent intent, int requestCode, Bundle options) {
        if (requestCode != -1) {
            mPendingActivityRequestCode = requestCode;
            StartActivityParams params = new StartActivityParams(this, requestCode);
            params.intent = intent;
            params.options = options;
            startActivity(ProxyActivityStarter.getLaunchIntent(this, params));
        } else {
            super.startActivityForResult(intent, requestCode, options);
        }
    }

    @Override
    public void setResumed() {
        if (isDesktopModeSupported()) {
            DesktopVisibilityController controller = mDesktopVisibilityController;
            if (controller != null && controller.areFreeformTasksVisible()
                    && !controller.isRecentsGestureInProgress()) {
                // Return early to skip setting activity to appear as resumed
                // TODO(b/255649902): shouldn't be needed when we have a separate launcher state
                //  for desktop that we can use to control other parts of launcher
                return;
            }
        }
        super.setResumed();
    }

    @Override
    protected void onDeferredResumed() {
        super.onDeferredResumed();
        handlePendingActivityRequest();
    }

    private void handlePendingActivityRequest() {
        if (mPendingActivityRequestCode != -1 && isInState(NORMAL)
                && ((getActivityFlags() & ACTIVITY_STATE_DEFERRED_RESUMED) != 0)) {
            // Remove any active ProxyActivityStarter task and send RESULT_CANCELED to Launcher.
            onActivityResult(mPendingActivityRequestCode, RESULT_CANCELED, null);
            // ProxyActivityStarter is started with clear task to reset the task after which it
            // removes the task itself.
            startActivity(ProxyActivityStarter.getLaunchIntent(this, null));
        }
    }

    private void onTISConnected(TISBinder binder) {
        TaskbarManager taskbarManager = mTISBindHelper.getTaskbarManager();
        if (taskbarManager != null) {
            taskbarManager.setActivity(this);
        }
        mTISBindHelper.setPredictiveBackToHomeInProgress(mIsPredictiveBackToHomeInProgress);
    }

    @Override
    public void runOnBindToTouchInteractionService(Runnable r) {
        mTISBindHelper.runOnBindToTouchInteractionService(r);
    }

    private void initUnfoldTransitionProgressProvider() {
        if (!enableUnfoldStateAnimation()) {
            final UnfoldTransitionConfig config = new ResourceUnfoldTransitionConfig();
            if (config.isEnabled()) {
                initRemotelyCalculatedUnfoldAnimation(config);
            }
        } else {
            ProxyUnfoldTransitionProvider provider =
                    SystemUiProxy.INSTANCE.get(this).getUnfoldTransitionProvider();
            if (provider != null) {
                new LauncherUnfoldTransitionController(this, provider);
            }
        }
    }

    /** Receives animation progress from sysui process. */
    private void initRemotelyCalculatedUnfoldAnimation(UnfoldTransitionConfig config) {
        RemoteUnfoldSharedComponent unfoldComponent =
                UnfoldTransitionFactory.createRemoteUnfoldSharedComponent(
                        /* context= */ this,
                        config,
                        getMainExecutor(),
                        getMainThreadHandler(),
                        /* backgroundExecutor= */ UI_HELPER_EXECUTOR,
                        /* tracingTagPrefix= */ "launcher",
                        getSystemService(DisplayManager.class)
                );

        final RemoteUnfoldTransitionReceiver remoteUnfoldTransitionProgressProvider =
                unfoldComponent.getRemoteTransitionProgress().orElseThrow(
                        () -> new IllegalStateException(
                                "Trying to create getRemoteTransitionProgress when the transition "
                                        + "is disabled"));
        mUnfoldTransitionProgressProvider = remoteUnfoldTransitionProgressProvider;

        SystemUiProxy.INSTANCE.get(this).setUnfoldAnimationListener(
                remoteUnfoldTransitionProgressProvider);

        initUnfoldAnimationController(mUnfoldTransitionProgressProvider,
                unfoldComponent.getRotationChangeProvider());
    }

    private void initUnfoldAnimationController(UnfoldTransitionProgressProvider progressProvider,
            RotationChangeProvider rotationChangeProvider) {
        mLauncherUnfoldAnimationController = new LauncherUnfoldAnimationController(
                /* launcher= */ this,
                getWindowManager(),
                progressProvider,
                rotationChangeProvider
        );
    }

    public void setTaskbarUIController(LauncherTaskbarUIController taskbarUIController) {
        mTaskbarUIController = taskbarUIController;
    }

    public @Nullable LauncherTaskbarUIController getTaskbarUIController() {
        return mTaskbarUIController;
    }

    public SplitToWorkspaceController getSplitToWorkspaceController() {
        return mSplitToWorkspaceController;
    }

    @Override
    protected void handleSplitAnimationGoingToHome(StatsLogManager.EventEnum splitDismissReason) {
        super.handleSplitAnimationGoingToHome(splitDismissReason);
        mSplitSelectStateController.getSplitAnimationController()
                .playPlaceholderDismissAnim(this, splitDismissReason);
    }

    @Override
    public void dismissSplitSelection(StatsLogManager.LauncherEvent splitDismissEvent) {
        super.dismissSplitSelection(splitDismissEvent);
        mSplitSelectStateController.getSplitAnimationController()
                .playPlaceholderDismissAnim(this, splitDismissEvent);
    }

    public <T extends OverviewActionsView> T getActionsView() {
        return (T) mActionsView;
    }

    @Override
    protected void closeOpenViews(boolean animate) {
        super.closeOpenViews(animate);
        TaskUtils.closeSystemWindowsAsync(CLOSE_SYSTEM_WINDOWS_REASON_HOME_KEY);
    }

    @Override
    protected void collectStateHandlers(List<StateHandler> out) {
        super.collectStateHandlers(out);
        out.add(getDepthController());
        out.add(new RecentsViewStateController(this));
    }

    public DepthController getDepthController() {
        return mDepthController;
    }

    public DesktopVisibilityController getDesktopVisibilityController() {
        return mDesktopVisibilityController;
    }

    @Nullable
    public UnfoldTransitionProgressProvider getUnfoldTransitionProgressProvider() {
        return mUnfoldTransitionProgressProvider;
    }

    @Override
    public boolean supportsAdaptiveIconAnimation(View clickedView) {
        return true;
    }

    @Override
    public float[] getNormalOverviewScaleAndOffset() {
        return DisplayController.getNavigationMode(this).hasGestures
                ? new float[] {1, 1} : new float[] {1.1f, NO_OFFSET};
    }

    @Override
    public void finishBindingItems(IntSet pagesBoundFirst) {
        super.finishBindingItems(pagesBoundFirst);
        // Instantiate and initialize WellbeingModel now that its loading won't interfere with
        // populating workspace.
        // TODO: Find a better place for this
        WellbeingModel.INSTANCE.get(this);

        if (mLauncherUnfoldAnimationController != null) {
            // This is needed in case items are rebound while the unfold animation is in progress.
            mLauncherUnfoldAnimationController.updateRegisteredViewsIfNeeded();
        }
    }

    @Override
    public ActivityOptionsWrapper getActivityLaunchOptions(View v, @Nullable ItemInfo item) {
        ActivityOptionsWrapper activityOptions = mAppTransitionManager.getActivityLaunchOptions(v);
        if (mLastTouchUpTime > 0) {
            activityOptions.options.setSourceInfo(ActivityOptions.SourceInfo.TYPE_LAUNCHER,
                    mLastTouchUpTime);
        }
        if (item != null && (item.animationType == DEFAULT_NO_ICON
                || item.animationType == VIEW_BACKGROUND)) {
            activityOptions.options.setSplashScreenStyle(
                    SplashScreen.SPLASH_SCREEN_STYLE_SOLID_COLOR);
        } else {
            activityOptions.options.setSplashScreenStyle(SplashScreen.SPLASH_SCREEN_STYLE_ICON);
        }
        activityOptions.options.setLaunchDisplayId(
                (v != null && v.getDisplay() != null) ? v.getDisplay().getDisplayId()
                        : Display.DEFAULT_DISPLAY);
        activityOptions.options.setPendingIntentBackgroundActivityStartMode(
                ActivityOptions.MODE_BACKGROUND_ACTIVITY_START_ALLOWED);
        addLaunchCookie(item, activityOptions.options);
        return activityOptions;
    }

    @Override
    public ActivityOptionsWrapper makeDefaultActivityOptions(int splashScreenStyle) {
        RunnableList callbacks = new RunnableList();
        ActivityOptions options = ActivityOptions.makeCustomAnimation(this, 0, 0);
        options.setSplashScreenStyle(splashScreenStyle);
        options.setPendingIntentBackgroundActivityStartMode(
                ActivityOptions.MODE_BACKGROUND_ACTIVITY_START_ALLOWED);

        IRemoteCallback endCallback = completeRunnableListCallback(callbacks);
        options.setOnAnimationAbortListener(endCallback);
        options.setOnAnimationFinishedListener(endCallback);
        return new ActivityOptionsWrapper(options, callbacks);
    }

    @Override
    @BinderThread
    public void enterStageSplitFromRunningApp(boolean leftOrTop) {
        mSplitWithKeyboardShortcutController.enterStageSplit(leftOrTop);
    }

    /**
     * Adds a new launch cookie for the activity launch if supported.
     *
     * @param info the item info for the launch
     * @param opts the options to set the launchCookie on.
     */
    public void addLaunchCookie(ItemInfo info, ActivityOptions opts) {
        IBinder launchCookie = getLaunchCookie(info);
        if (launchCookie != null) {
            opts.setLaunchCookie(launchCookie);
        }
    }

    /**
     * Return a new launch cookie for the activity launch if supported.
     *
     * @param info the item info for the launch
     */
    public IBinder getLaunchCookie(ItemInfo info) {
        if (info == null) {
            return null;
        }
        switch (info.container) {
            case Favorites.CONTAINER_DESKTOP:
            case Favorites.CONTAINER_HOTSEAT:
                // Fall through and continue it's on the workspace (we don't support swiping back
                // to other containers like all apps or the hotseat predictions (which can change)
                break;
            default:
                if (info.container >= 0) {
                    // Also allow swiping to folders
                    break;
                }
                // Reset any existing launch cookies associated with the cookie
                return ObjectWrapper.wrap(NO_MATCHING_ID);
        }
        switch (info.itemType) {
            case Favorites.ITEM_TYPE_APPLICATION:
            case Favorites.ITEM_TYPE_DEEP_SHORTCUT:
            case Favorites.ITEM_TYPE_APPWIDGET:
                // Fall through and continue if it's an app, shortcut, or widget
                break;
            default:
                // Reset any existing launch cookies associated with the cookie
                return ObjectWrapper.wrap(NO_MATCHING_ID);
        }
        return ObjectWrapper.wrap(new Integer(info.id));
    }

    public void setHintUserWillBeActive() {
        addActivityFlags(ACTIVITY_STATE_USER_WILL_BE_ACTIVE);
    }

    @Override
    public void onDisplayInfoChanged(Context context, DisplayController.Info info, int flags) {
        super.onDisplayInfoChanged(context, info, flags);
        // When changing screens, force moving to rest state similar to StatefulActivity.onStop, as
        // StatefulActivity isn't called consistently.
        if ((flags & CHANGE_ACTIVE_SCREEN) != 0) {
            // Do not animate moving to rest state, as it can clash with Launcher#onIdpChanged
            // where reapplyUi calls StateManager's reapplyState during the state change animation,
            // and cancel the state change unexpectedly. The screen will be off during screen
            // transition, hiding the unanimated transition.
            getStateManager().moveToRestState(/* isAnimated = */false);
        }

        if ((flags & CHANGE_NAVIGATION_MODE) != 0) {
            getDragLayer().recreateControllers();
            if (mActionsView != null) {
                mActionsView.updateVerticalMargin(info.navigationMode);
            }
        }
    }

    @Override
    protected void onSaveInstanceState(Bundle outState) {
        super.onSaveInstanceState(outState);

        // If Launcher shuts downs during split select, we save some extra data in the recovery
        // bundle to allow graceful recovery. The normal LauncherState restore mechanism doesn't
        // work in this case because restoring straight to OverviewSplitSelect without staging data,
        // or before the tasks themselves have loaded into Overview, causes a crash. So we tell
        // Launcher to first restore into Overview state, wait for the relevant tasks and icons to
        // load in, and then proceed to OverviewSplitSelect.
        if (isInState(OVERVIEW_SPLIT_SELECT)) {
            // Launcher will restart in Overview and then transition to OverviewSplitSelect.
            outState.putIBinder(PENDING_SPLIT_SELECT_INFO, ObjectWrapper.wrap(
                    new PendingSplitSelectInfo(
                            mSplitSelectStateController.getInitialTaskId(),
                            mSplitSelectStateController.getActiveSplitStagePosition(),
                            mSplitSelectStateController.getSplitEvent())
            ));
            outState.putInt(RUNTIME_STATE, OVERVIEW.ordinal);
        }
    }

    /**
     * When Launcher restarts, it sometimes needs to recover to a split selection state.
     * This function checks if such a recovery is needed.
     * @return a boolean representing whether the launcher is waiting to recover to
     * OverviewSplitSelect state.
     */
    public boolean hasPendingSplitSelectInfo() {
        return mPendingSplitSelectInfo != null;
    }

    /**
     * See {@link #hasPendingSplitSelectInfo()}
     */
    public @Nullable PendingSplitSelectInfo getPendingSplitSelectInfo() {
        return mPendingSplitSelectInfo;
    }

    /**
     * When the launcher has successfully recovered to OverviewSplitSelect state, this function
     * deletes the recovery data, returning it to a null state.
     */
    public void finishSplitSelectRecovery() {
        mPendingSplitSelectInfo = null;
    }

    /**
     * Sets flag whether a predictive back-to-home animation is in progress
     */
    public void setPredictiveBackToHomeInProgress(boolean isInProgress) {
        mIsPredictiveBackToHomeInProgress = isInProgress;
        mTISBindHelper.setPredictiveBackToHomeInProgress(isInProgress);
    }

    @Override
    public boolean areFreeformTasksVisible() {
        if (mDesktopVisibilityController != null) {
            return mDesktopVisibilityController.areFreeformTasksVisible();
        }
        return false;
    }

    @Override
    protected void onDeviceProfileInitiated() {
        super.onDeviceProfileInitiated();
        SystemUiProxy.INSTANCE.get(this).setLauncherAppIconSize(mDeviceProfile.iconSizePx);
    }

    @Override
    public void dispatchDeviceProfileChanged() {
        super.dispatchDeviceProfileChanged();
        Trace.instantForTrack(TRACE_TAG_APP, "QuickstepLauncher#DeviceProfileChanged",
                getDeviceProfile().toSmallString());
        SystemUiProxy.INSTANCE.get(this).setLauncherAppIconSize(mDeviceProfile.iconSizePx);
        TaskbarManager taskbarManager = mTISBindHelper.getTaskbarManager();
        if (taskbarManager != null) {
            taskbarManager.debugWhyTaskbarNotDestroyed("QuickstepLauncher#onDeviceProfileChanged");
        }
    }

    /**
     * Launches the given {@link GroupTask} in splitscreen.
     */
    public void launchSplitTasks(
            @NonNull GroupTask groupTask, @Nullable RemoteTransition remoteTransition) {
        // Top/left and bottom/right tasks respectively.
        Task task1 = groupTask.task1;
        // task2 should never be null when calling this method. Allow a crash to catch invalid calls
        Task task2 = groupTask.task2;
        mSplitSelectStateController.launchExistingSplitPair(
                null /* launchingTaskView */,
                task1.key.id,
                task2.key.id,
                SplitConfigurationOptions.STAGE_POSITION_TOP_OR_LEFT,
                /* callback= */ success -> mSplitSelectStateController.resetState(),
                /* freezeTaskList= */ false,
                groupTask.mSplitBounds == null
                        ? SNAP_TO_50_50
                        : groupTask.mSplitBounds.snapPosition,
                remoteTransition);
    }

    /**
     * Launches two apps as an app pair.
     */
    public void launchAppPair(AppPairIcon appPairIcon) {
        mSplitSelectStateController.getAppPairsController().launchAppPair(appPairIcon);
    }

    public boolean canStartHomeSafely() {
        OverviewCommandHelper overviewCommandHelper = mTISBindHelper.getOverviewCommandHelper();
        return overviewCommandHelper == null || overviewCommandHelper.canStartHomeSafely();
    }

    @Override
    public boolean isBubbleBarEnabled() {
        return (mTaskbarUIController != null && mTaskbarUIController.isBubbleBarEnabled());
    }

    @Override
    public boolean hasBubbles() {
        return (mTaskbarUIController != null && mTaskbarUIController.hasBubbles());
    }

<<<<<<< HEAD
=======
    @NonNull
    public TISBindHelper getTISBindHelper() {
        return mTISBindHelper;
    }

    @Override
    public boolean handleIncorrectSplitTargetSelection() {
        if (!enableSplitContextually() || !mSplitSelectStateController.isSplitSelectActive()) {
            return false;
        }
        mSplitSelectStateController.getSplitInstructionsView().goBoing();
        return true;
    }

>>>>>>> 6468f797
    private static final class LauncherTaskViewController extends
            TaskViewTouchController<Launcher> {

        LauncherTaskViewController(Launcher activity) {
            super(activity);
        }

        @Override
        protected boolean isRecentsInteractive() {
            return mActivity.isInState(OVERVIEW) || mActivity.isInState(OVERVIEW_MODAL_TASK);
        }

        @Override
        protected boolean isRecentsModal() {
            return mActivity.isInState(OVERVIEW_MODAL_TASK);
        }

        @Override
        protected void onUserControlledAnimationCreated(AnimatorPlaybackController animController) {
            mActivity.getStateManager().setCurrentUserControlledAnimation(animController);
        }
    }

    @Override
    public void dump(String prefix, FileDescriptor fd, PrintWriter writer, String[] args) {
        super.dump(prefix, fd, writer, args);
        if (mDepthController != null) {
            mDepthController.dump(prefix, writer);
        }
        RecentsView recentsView = getOverviewPanel();
        writer.println("\nQuickstepLauncher:");
        writer.println(prefix + "\tmOrientationState: " + (recentsView == null ? "recentsNull" :
                recentsView.getPagedViewOrientedState()));
        if (recentsView != null) {
            recentsView.getSplitSelectController().dump(prefix, writer);
        }
        if (mAppTransitionManager != null) {
            mAppTransitionManager.dump(prefix + "\t" + RING_APPEAR_ANIMATION_PREFIX, writer);
        }
        if (mHotseatPredictionController != null) {
            mHotseatPredictionController.dump(prefix, writer);
        }
    }

    @Override
    public View onCreateView(View parent, String name, Context context, AttributeSet attrs) {
        switch (name) {
            case "TextClock", "android.widget.TextClock" -> {
                TextClock tc = new TextClock(context, attrs);
                tc.setClockEventDelegate(AsyncClockEventDelegate.INSTANCE.get(this));
                return tc;
            }
            case "AnalogClock", "android.widget.AnalogClock" -> {
                AnalogClock ac = new AnalogClock(context, attrs);
                ac.setClockEventDelegate(AsyncClockEventDelegate.INSTANCE.get(this));
                return ac;
            }
        }
        return super.onCreateView(parent, name, context, attrs);
    }
}<|MERGE_RESOLUTION|>--- conflicted
+++ resolved
@@ -1363,23 +1363,11 @@
         return (mTaskbarUIController != null && mTaskbarUIController.hasBubbles());
     }
 
-<<<<<<< HEAD
-=======
     @NonNull
     public TISBindHelper getTISBindHelper() {
         return mTISBindHelper;
     }
 
-    @Override
-    public boolean handleIncorrectSplitTargetSelection() {
-        if (!enableSplitContextually() || !mSplitSelectStateController.isSplitSelectActive()) {
-            return false;
-        }
-        mSplitSelectStateController.getSplitInstructionsView().goBoing();
-        return true;
-    }
-
->>>>>>> 6468f797
     private static final class LauncherTaskViewController extends
             TaskViewTouchController<Launcher> {
 
