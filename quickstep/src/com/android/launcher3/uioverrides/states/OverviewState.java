--- conflicted
+++ resolved
@@ -108,10 +108,7 @@
 
     @Override
     public int getVisibleElements(Launcher launcher) {
-<<<<<<< HEAD
         boolean clearAll = LauncherPrefs.getPrefs(launcher).getBoolean("pref_recents_clear_all", true);
-        return OVERVIEW_ACTIONS | (!clearAll ? CLEAR_ALL_BUTTON : 0);
-=======
         int elements = CLEAR_ALL_BUTTON | OVERVIEW_ACTIONS;
         DeviceProfile dp = launcher.getDeviceProfile();
         boolean showFloatingSearch;
@@ -125,6 +122,9 @@
         if (showFloatingSearch) {
             elements |= FLOATING_SEARCH_BAR;
         }
+        if (!clearAll) {
+            elements |= CLEAR_ALL_BUTTON;
+        }
         return elements;
     }
 
@@ -138,7 +138,6 @@
     public boolean shouldFloatingSearchBarUsePillWhenUnfocused(Launcher launcher) {
         DeviceProfile dp = launcher.getDeviceProfile();
         return dp.isPhone && !dp.isLandscape;
->>>>>>> 307d65be
     }
 
     @Override
