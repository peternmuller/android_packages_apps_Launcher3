--- conflicted
+++ resolved
@@ -83,11 +83,7 @@
         gestureNavSettingsObserver.unregister()
     }
 
-<<<<<<< HEAD
-    fun onTaskbarWindowHeightOrInsetsChanged() {
-=======
     fun onTaskbarOrBubblebarWindowHeightOrInsetsChanged() {
->>>>>>> 18d0fe0c
         val tappableHeight = controllers.taskbarStashController.tappableHeightToReportToApps
         // We only report tappableElement height for unstashed, persistent taskbar,
         // which is also when we draw the rounded corners above taskbar.
