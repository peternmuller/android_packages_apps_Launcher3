/*
 * Copyright (C) 2019 The Android Open Source Project
 *
 * Licensed under the Apache License, Version 2.0 (the "License");
 * you may not use this file except in compliance with the License.
 * You may obtain a copy of the License at
 *
 *      http://www.apache.org/licenses/LICENSE-2.0
 *
 * Unless required by applicable law or agreed to in writing, software
 * distributed under the License is distributed on an "AS IS" BASIS,
 * WITHOUT WARRANTIES OR CONDITIONS OF ANY KIND, either express or implied.
 * See the License for the specific language governing permissions and
 * limitations under the License.
 */
package com.android.quickstep;

import static android.view.WindowManager.LayoutParams.TYPE_DOCK_DIVIDER;
import static android.view.WindowManager.TRANSIT_OPEN;
import static android.view.WindowManager.TRANSIT_TO_FRONT;

import static com.android.launcher3.LauncherAnimUtils.VIEW_ALPHA;
import static com.android.launcher3.LauncherState.BACKGROUND_APP;
import static com.android.launcher3.LauncherState.NORMAL;
import static com.android.launcher3.QuickstepTransitionManager.ANIMATION_DELAY_NAV_FADE_IN;
import static com.android.launcher3.QuickstepTransitionManager.ANIMATION_NAV_FADE_IN_DURATION;
import static com.android.launcher3.QuickstepTransitionManager.ANIMATION_NAV_FADE_OUT_DURATION;
import static com.android.launcher3.QuickstepTransitionManager.NAV_FADE_IN_INTERPOLATOR;
import static com.android.launcher3.QuickstepTransitionManager.NAV_FADE_OUT_INTERPOLATOR;
import static com.android.launcher3.QuickstepTransitionManager.RECENTS_LAUNCH_DURATION;
import static com.android.launcher3.QuickstepTransitionManager.SPLIT_DIVIDER_ANIM_DURATION;
import static com.android.launcher3.QuickstepTransitionManager.SPLIT_LAUNCH_DURATION;
import static com.android.launcher3.Utilities.getDescendantCoordRelativeToAncestor;
import static com.android.launcher3.anim.Interpolators.LINEAR;
import static com.android.launcher3.anim.Interpolators.TOUCH_RESPONSE_INTERPOLATOR;
import static com.android.launcher3.anim.Interpolators.clampToProgress;
import static com.android.launcher3.config.FeatureFlags.ENABLE_QUICKSTEP_LIVE_TILE;
import static com.android.launcher3.statehandlers.DepthController.DEPTH;
import static com.android.systemui.shared.system.RemoteAnimationTargetCompat.MODE_CLOSING;
import static com.android.systemui.shared.system.RemoteAnimationTargetCompat.MODE_OPENING;

import android.animation.Animator;
import android.animation.AnimatorListenerAdapter;
import android.animation.AnimatorSet;
import android.animation.ObjectAnimator;
import android.animation.ValueAnimator;
import android.annotation.TargetApi;
import android.content.ComponentName;
import android.content.Context;
import android.graphics.Matrix;
import android.graphics.Matrix.ScaleToFit;
import android.graphics.Rect;
import android.graphics.RectF;
import android.os.Build;
import android.view.SurfaceControl;
import android.view.View;
import android.window.TransitionInfo;

import androidx.annotation.NonNull;
import androidx.annotation.Nullable;

import com.android.launcher3.BaseActivity;
import com.android.launcher3.DeviceProfile;
import com.android.launcher3.anim.AnimationSuccessListener;
import com.android.launcher3.anim.AnimatorPlaybackController;
import com.android.launcher3.anim.Interpolators;
import com.android.launcher3.anim.PendingAnimation;
import com.android.launcher3.model.data.ItemInfo;
import com.android.launcher3.statehandlers.DepthController;
import com.android.launcher3.statemanager.StateManager;
import com.android.launcher3.util.DisplayController;
import com.android.quickstep.RemoteTargetGluer.RemoteTargetHandle;
import com.android.quickstep.util.MultiValueUpdateListener;
import com.android.quickstep.util.SurfaceTransactionApplier;
import com.android.quickstep.util.TaskViewSimulator;
import com.android.quickstep.util.TransformParams;
import com.android.quickstep.views.GroupedTaskView;
import com.android.quickstep.views.RecentsView;
import com.android.quickstep.views.TaskThumbnailView;
import com.android.quickstep.views.TaskView;
import com.android.systemui.shared.recents.model.Task;
import com.android.systemui.shared.system.InteractionJankMonitorWrapper;
import com.android.systemui.shared.system.RemoteAnimationTargetCompat;
import com.android.systemui.shared.system.SyncRtSurfaceTransactionApplierCompat.SurfaceParams;

import java.util.ArrayList;
import java.util.List;

/**
 * Utility class for helpful methods related to {@link TaskView} objects and their tasks.
 */
@TargetApi(Build.VERSION_CODES.R)
public final class TaskViewUtils {

    private TaskViewUtils() {}

    /**
     * Try to find a TaskView that corresponds with the component of the launched view.
     *
     * If this method returns a non-null TaskView, it will be used in composeRecentsLaunchAnimation.
     * Otherwise, we will assume we are using a normal app transition, but it's possible that the
     * opening remote target (which we don't get until onAnimationStart) will resolve to a TaskView.
     */
    public static TaskView findTaskViewToLaunch(
            RecentsView recentsView, View v, RemoteAnimationTargetCompat[] targets) {
        if (v instanceof TaskView) {
            TaskView taskView = (TaskView) v;
            return recentsView.isTaskViewVisible(taskView) ? taskView : null;
        }

        // It's possible that the launched view can still be resolved to a visible task view, check
        // the task id of the opening task and see if we can find a match.
        if (v.getTag() instanceof ItemInfo) {
            ItemInfo itemInfo = (ItemInfo) v.getTag();
            ComponentName componentName = itemInfo.getTargetComponent();
            int userId = itemInfo.user.getIdentifier();
            if (componentName != null) {
                for (int i = 0; i < recentsView.getTaskViewCount(); i++) {
                    TaskView taskView = recentsView.getTaskViewAt(i);
                    if (recentsView.isTaskViewVisible(taskView)) {
                        Task.TaskKey key = taskView.getTask().key;
                        if (componentName.equals(key.getComponent()) && userId == key.userId) {
                            return taskView;
                        }
                    }
                }
            }
        }

        if (targets == null) {
            return null;
        }
        // Resolve the opening task id
        int openingTaskId = -1;
        for (RemoteAnimationTargetCompat target : targets) {
            if (target.mode == MODE_OPENING) {
                openingTaskId = target.taskId;
                break;
            }
        }

        // If there is no opening task id, fall back to the normal app icon launch animation
        if (openingTaskId == -1) {
            return null;
        }

        // If the opening task id is not currently visible in overview, then fall back to normal app
        // icon launch animation
        TaskView taskView = recentsView.getTaskViewByTaskId(openingTaskId);
        if (taskView == null || !recentsView.isTaskViewVisible(taskView)) {
            return null;
        }
        return taskView;
    }

    public static void createRecentsWindowAnimator(
            @NonNull TaskView v, boolean skipViewChanges,
            @NonNull RemoteAnimationTargetCompat[] appTargets,
            @NonNull RemoteAnimationTargetCompat[] wallpaperTargets,
            @NonNull RemoteAnimationTargetCompat[] nonAppTargets,
            @Nullable DepthController depthController,
            PendingAnimation out) {
        RecentsView recentsView = v.getRecentsView();
        boolean isQuickSwitch = v.isEndQuickswitchCuj();
        v.setEndQuickswitchCuj(false);

        boolean inLiveTileMode =
                ENABLE_QUICKSTEP_LIVE_TILE.get() && v.getRecentsView().getRunningTaskIndex() != -1;
        final RemoteAnimationTargets targets =
                new RemoteAnimationTargets(appTargets, wallpaperTargets, nonAppTargets,
                        inLiveTileMode ? MODE_CLOSING : MODE_OPENING);
        final RemoteAnimationTargetCompat navBarTarget = targets.getNavBarRemoteAnimationTarget();

        SurfaceTransactionApplier applier = new SurfaceTransactionApplier(v);
        targets.addReleaseCheck(applier);

        RemoteTargetHandle[] remoteTargetHandles;
        RemoteTargetHandle[] recentsViewHandles = recentsView.getRemoteTargetHandles();
        if (v.isRunningTask() && recentsViewHandles != null) {
            // Re-use existing handles
            remoteTargetHandles = recentsViewHandles;
        } else {
            RemoteTargetGluer gluer = new RemoteTargetGluer(v.getContext(),
                    recentsView.getSizeStrategy(), targets);
            if (v.containsMultipleTasks()) {
                remoteTargetHandles = gluer.assignTargetsForSplitScreen(targets, v.getTaskIds());
            } else {
                remoteTargetHandles = gluer.assignTargets(targets);
            }
        }
        for (RemoteTargetHandle remoteTargetGluer : remoteTargetHandles) {
            remoteTargetGluer.getTransformParams().setSyncTransactionApplier(applier);
        }

        int taskIndex = recentsView.indexOfChild(v);
        Context context = v.getContext();
        DeviceProfile dp = BaseActivity.fromContext(context).getDeviceProfile();
        boolean showAsGrid = dp.overviewShowAsGrid;
        boolean parallaxCenterAndAdjacentTask =
                taskIndex != recentsView.getCurrentPage() && !showAsGrid;
        int taskRectTranslationPrimary = recentsView.getScrollOffset(taskIndex);
        int taskRectTranslationSecondary = showAsGrid ? (int) v.getGridTranslationY() : 0;

        RemoteTargetHandle[] topMostSimulators = null;

        if (!v.isRunningTask()) {
            // TVSs already initialized from the running task, no need to re-init
            for (RemoteTargetHandle targetHandle : remoteTargetHandles) {
                TaskViewSimulator tvsLocal = targetHandle.getTaskViewSimulator();
                tvsLocal.setDp(dp);

                // RecentsView never updates the display rotation until swipe-up so the value may
                // be stale. Use the display value instead.
                int displayRotation = DisplayController.INSTANCE.get(context).getInfo().rotation;
                tvsLocal.getOrientationState().update(displayRotation, displayRotation);

                tvsLocal.fullScreenProgress.value = 0;
                tvsLocal.recentsViewScale.value = 1;
                tvsLocal.setIsGridTask(v.isGridTask());
                tvsLocal.getOrientationState().getOrientationHandler().set(tvsLocal,
                        TaskViewSimulator::setTaskRectTranslation, taskRectTranslationPrimary,
                        taskRectTranslationSecondary);

                // Fade in the task during the initial 20% of the animation
                out.addFloat(targetHandle.getTransformParams(), TransformParams.TARGET_ALPHA, 0, 1,
                        clampToProgress(LINEAR, 0, 0.2f));
            }
        }

        for (RemoteTargetHandle targetHandle : remoteTargetHandles) {
            TaskViewSimulator tvsLocal = targetHandle.getTaskViewSimulator();
            out.setFloat(tvsLocal.fullScreenProgress,
                    AnimatedFloat.VALUE, 1, TOUCH_RESPONSE_INTERPOLATOR);
            out.setFloat(tvsLocal.recentsViewScale,
                    AnimatedFloat.VALUE, tvsLocal.getFullScreenScale(),
                    TOUCH_RESPONSE_INTERPOLATOR);
            out.setFloat(tvsLocal.recentsViewScroll, AnimatedFloat.VALUE, 0,
                    TOUCH_RESPONSE_INTERPOLATOR);

<<<<<<< HEAD
            TaskViewSimulator finalTsv = tsv;
            TransformParams finalParams = params;
            out.addOnFrameCallback(() -> {
                if (finalParams.getTargetSet() != null) {
                    finalTsv.apply(finalParams);
=======
            out.addOnFrameCallback(() -> {
                for (RemoteTargetHandle handle : remoteTargetHandles) {
                    handle.getTaskViewSimulator().apply(handle.getTransformParams());
>>>>>>> af3034c3
                }
            });
            if (navBarTarget != null) {
                final Rect cropRect = new Rect();
                out.addOnFrameListener(new MultiValueUpdateListener() {
                    FloatProp mNavFadeOut = new FloatProp(1f, 0f, 0,
                            ANIMATION_NAV_FADE_OUT_DURATION, NAV_FADE_OUT_INTERPOLATOR);
                    FloatProp mNavFadeIn = new FloatProp(0f, 1f, ANIMATION_DELAY_NAV_FADE_IN,
                            ANIMATION_NAV_FADE_IN_DURATION, NAV_FADE_IN_INTERPOLATOR);

                    @Override
                    public void onUpdate(float percent, boolean initOnly) {
                        final SurfaceParams.Builder navBuilder =
                                new SurfaceParams.Builder(navBarTarget.leash);

                        // TODO Do we need to operate over multiple TVSs for the navbar leash?
                        for (RemoteTargetHandle handle : remoteTargetHandles) {
                            if (mNavFadeIn.value > mNavFadeIn.getStartValue()) {
                                TaskViewSimulator taskViewSimulator = handle.getTaskViewSimulator();
                                taskViewSimulator.getCurrentCropRect().round(cropRect);
                                navBuilder.withMatrix(taskViewSimulator.getCurrentMatrix())
                                        .withWindowCrop(cropRect)
                                        .withAlpha(mNavFadeIn.value);
                            } else {
                                navBuilder.withAlpha(mNavFadeOut.value);
                            }
                            handle.getTransformParams().applySurfaceParams(navBuilder.build());
                        }
                    }
                });
            } else if (inLiveTileMode) {
                // There is no transition animation for app launch from recent in live tile mode so
                // we have to trigger the navigation bar animation from system here.
                final RecentsAnimationController controller =
                        recentsView.getRecentsAnimationController();
                if (controller != null) {
                    controller.animateNavigationBarToApp(RECENTS_LAUNCH_DURATION);
                }
            }
            topMostSimulators = remoteTargetHandles;
        }

        if (!skipViewChanges && parallaxCenterAndAdjacentTask && topMostSimulators.length > 0) {
            out.addFloat(v, VIEW_ALPHA, 1, 0, clampToProgress(LINEAR, 0.2f, 0.4f));

            RemoteTargetHandle[] simulatorCopies = topMostSimulators;
            for (RemoteTargetHandle handle : simulatorCopies) {
                handle.getTaskViewSimulator().apply(handle.getTransformParams());
            }

            // Mt represents the overall transformation on the thumbnailView relative to the
            // Launcher's rootView
            // K(t) represents transformation on the running window by the taskViewSimulator at
            // any time t.
            // at t = 0, we know that the simulator matches the thumbnailView. So if we apply K(0)`
            // on the Launcher's rootView, the thumbnailView would match the full running task
            // window. If we apply "K(0)` K(t)" thumbnailView will match the final transformed
            // window at any time t. This gives the overall matrix on thumbnailView to be:
            //    Mt K(0)` K(t)
            // During animation we apply transformation on the thumbnailView (and not the rootView)
            // to follow the TaskViewSimulator. So the final matrix applied on the thumbnailView is:
            //    Mt K(0)` K(t) Mt`
            TaskThumbnailView[] thumbnails = v.getThumbnails();
            Matrix[] mt = new Matrix[simulatorCopies.length];
            Matrix[] mti = new Matrix[simulatorCopies.length];
            for (int i = 0; i < thumbnails.length; i++) {
                TaskThumbnailView ttv = thumbnails[i];
                RectF localBounds = new RectF(0, 0,  ttv.getWidth(), ttv.getHeight());
                float[] tvBoundsMapped = new float[]{0, 0,  ttv.getWidth(), ttv.getHeight()};
                getDescendantCoordRelativeToAncestor(ttv, ttv.getRootView(), tvBoundsMapped, false);
                RectF localBoundsInRoot = new RectF(
                        tvBoundsMapped[0], tvBoundsMapped[1],
                        tvBoundsMapped[2], tvBoundsMapped[3]);
                Matrix localMt = new Matrix();
                localMt.setRectToRect(localBounds, localBoundsInRoot, ScaleToFit.FILL);
                mt[i] = localMt;

                Matrix localMti = new Matrix();
                localMt.invert(localMti);
                mti[i] = localMti;
            }

            Matrix[] k0i = new Matrix[simulatorCopies.length];
            for (int i = 0; i < simulatorCopies.length; i++) {
                k0i[i] = new Matrix();
                simulatorCopies[i].getTaskViewSimulator().getCurrentMatrix().invert(k0i[i]);
            }
            Matrix animationMatrix = new Matrix();
            out.addOnFrameCallback(() -> {
                for (int i = 0; i < simulatorCopies.length; i++) {
                    animationMatrix.set(mt[i]);
                    animationMatrix.postConcat(k0i[i]);
                    animationMatrix.postConcat(simulatorCopies[i]
                            .getTaskViewSimulator().getCurrentMatrix());
                    animationMatrix.postConcat(mti[i]);
                    thumbnails[i].setAnimationMatrix(animationMatrix);
                }
            });

            out.addListener(new AnimatorListenerAdapter() {
                @Override
                public void onAnimationEnd(Animator animation) {
                    for (TaskThumbnailView ttv : thumbnails) {
                        ttv.setAnimationMatrix(null);
                    }
                }
            });
        }

        out.addListener(new AnimationSuccessListener() {
            @Override
            public void onAnimationSuccess(Animator animator) {
                if (isQuickSwitch) {
                    InteractionJankMonitorWrapper.end(
                            InteractionJankMonitorWrapper.CUJ_QUICK_SWITCH);
                }
            }

            @Override
            public void onAnimationEnd(Animator animation) {
                targets.release();
                super.onAnimationEnd(animation);
            }
        });

        if (depthController != null) {
            out.setFloat(depthController, DEPTH, BACKGROUND_APP.getDepth(context),
                    TOUCH_RESPONSE_INTERPOLATOR);
        }
    }

    /**
     * TODO: This doesn't animate at present. Feel free to blow out everyhing in this method
     * if needed
     *
     * We could manually try to animate the just the bounds for the leashes we get back, but we try
     * to do it through TaskViewSimulator(TVS) since that handles a lot of the recents UI stuff for
     * us.
     *
     * First you have to call TVS#setPreview() to indicate which leash it will operate one
     * Then operations happen in TVS#apply() on each frame callback.
     *
     * TVS uses DeviceProfile to try to figure out things like task height and such based on if the
     * device is in multiWindowMode or not. It's unclear given the two calls to startTask() when the
     * device is considered in multiWindowMode and things like insets and stuff change
     * and calculations have to be adjusted in the animations for that
     */
    public static void composeRecentsSplitLaunchAnimator(@NonNull Task initalTask,
            @NonNull Task secondTask, @NonNull TransitionInfo transitionInfo,
            SurfaceControl.Transaction t, @NonNull Runnable finishCallback) {

        final TransitionInfo.Change[] splitRoots = new TransitionInfo.Change[2];
        for (int i = 0; i < transitionInfo.getChanges().size(); ++i) {
            final TransitionInfo.Change change = transitionInfo.getChanges().get(i);
            final int taskId = change.getTaskInfo() != null ? change.getTaskInfo().taskId : -1;
            final int mode = change.getMode();
            // Find the target tasks' root tasks since those are the split stages that need to
            // be animated (the tasks themselves are children and thus inherit animation).
            if (taskId == initalTask.key.id || taskId == secondTask.key.id) {
                if (!(mode == TRANSIT_OPEN || mode == TRANSIT_TO_FRONT)) {
                    throw new IllegalStateException(
                            "Expected task to be showing, but it is " + mode);
                }
                if (change.getParent() == null) {
                    throw new IllegalStateException("Initiating multi-split launch but the split"
                            + "root of " + taskId + " is already visible or has broken hierarchy.");
                }
                splitRoots[taskId == initalTask.key.id ? 0 : 1] =
                        transitionInfo.getChange(change.getParent());
            }
        }

        // This is where we should animate the split roots. For now, though, just make them visible.
        for (int i = 0; i < 2; ++i) {
            t.show(splitRoots[i].getLeash());
            t.setAlpha(splitRoots[i].getLeash(), 1.f);
        }

        // This contains the initial state (before animation), so apply this at the beginning of
        // the animation.
        t.apply();

        // Once there is an animation, this should be called AFTER the animation completes.
        finishCallback.run();
    }

    /**
     * Legacy version (until shell transitions are enabled)
     *
     * If {@param launchingTaskView} is not null, then this will play the tasks launch animation
     * from the position of the GroupedTaskView (when user taps on the TaskView to start it).
     * Technically this case should be taken care of by
     * {@link #composeRecentsSplitLaunchAnimatorLegacy()} below, but the way we launch tasks whether
     * it's a single task or multiple tasks results in different entry-points.
     *
     * If it is null, then it will simply fade in the starting apps and fade out launcher (for the
     * case where launcher handles animating starting split tasks from app icon) */
    public static void composeRecentsSplitLaunchAnimatorLegacy(
            @Nullable GroupedTaskView launchingTaskView,
            @NonNull Task initialTask,
            @NonNull Task secondTask, @NonNull RemoteAnimationTargetCompat[] appTargets,
            @NonNull RemoteAnimationTargetCompat[] wallpaperTargets,
            @NonNull RemoteAnimationTargetCompat[] nonAppTargets,
            @NonNull StateManager stateManager,
            @Nullable DepthController depthController,
            @NonNull Runnable finishCallback) {
        if (launchingTaskView != null) {
            AnimatorSet animatorSet = new AnimatorSet();
            RecentsView recentsView = launchingTaskView.getRecentsView();
            animatorSet.addListener(new AnimatorListenerAdapter() {
                @Override
                public void onAnimationEnd(Animator animation) {
                    super.onAnimationEnd(animation);
                    finishCallback.run();
                }
            });
            composeRecentsLaunchAnimator(animatorSet, launchingTaskView,
                    appTargets, wallpaperTargets, nonAppTargets,
                    true, stateManager,
                    recentsView, depthController);
            animatorSet.start();
            return;
        }

        final ArrayList<SurfaceControl> openingTargets = new ArrayList<>();
        final ArrayList<SurfaceControl> closingTargets = new ArrayList<>();
        for (RemoteAnimationTargetCompat appTarget : appTargets) {
            final int taskId = appTarget.taskInfo != null ? appTarget.taskInfo.taskId : -1;
            final int mode = appTarget.mode;
            final SurfaceControl leash = appTarget.leash.getSurfaceControl();
            if (leash == null) {
                continue;
            }

            if (mode == MODE_OPENING) {
                openingTargets.add(leash);
            } else if (taskId == initialTask.key.id || taskId == secondTask.key.id) {
                throw new IllegalStateException("Expected task to be opening, but it is " + mode);
            } else if (mode == MODE_CLOSING) {
                closingTargets.add(leash);
            }
        }

        for (int i = 0; i < nonAppTargets.length; ++i) {
            final SurfaceControl leash = appTargets[i].leash.getSurfaceControl();
            if (nonAppTargets[i].windowType == TYPE_DOCK_DIVIDER && leash != null) {
                openingTargets.add(leash);
            }
        }

        final SurfaceControl.Transaction t = new SurfaceControl.Transaction();
        ValueAnimator animator = ValueAnimator.ofFloat(0f, 1f);
        animator.setDuration(SPLIT_LAUNCH_DURATION);
        animator.addUpdateListener(valueAnimator -> {
            float progress = valueAnimator.getAnimatedFraction();
            for (SurfaceControl leash: openingTargets) {
                t.setAlpha(leash, progress);
            }
            for (SurfaceControl leash: closingTargets) {
                t.setAlpha(leash, 1 - progress);
            }
            t.apply();
        });
        animator.addListener(new AnimatorListenerAdapter() {
            @Override
            public void onAnimationStart(Animator animation) {
                for (SurfaceControl leash: openingTargets) {
                    t.show(leash).setAlpha(leash, 0.0f);
                }
                t.apply();
            }

            @Override
            public void onAnimationEnd(Animator animation) {
                for (SurfaceControl leash: closingTargets) {
                    t.hide(leash);
                }
                super.onAnimationEnd(animation);
                finishCallback.run();
            }
        });
        animator.start();
    }

    public static void composeRecentsLaunchAnimator(@NonNull AnimatorSet anim, @NonNull View v,
            @NonNull RemoteAnimationTargetCompat[] appTargets,
            @NonNull RemoteAnimationTargetCompat[] wallpaperTargets,
            @NonNull RemoteAnimationTargetCompat[] nonAppTargets, boolean launcherClosing,
            @NonNull StateManager stateManager, @NonNull RecentsView recentsView,
            @Nullable DepthController depthController) {
        boolean skipLauncherChanges = !launcherClosing;

        TaskView taskView = findTaskViewToLaunch(recentsView, v, appTargets);
        PendingAnimation pa = new PendingAnimation(RECENTS_LAUNCH_DURATION);
        createRecentsWindowAnimator(taskView, skipLauncherChanges, appTargets, wallpaperTargets,
                nonAppTargets, depthController, pa);
        if (launcherClosing) {
            // TODO(b/182592057): differentiate between "restore split" vs "launch fullscreen app"
            TaskViewUtils.setSplitAuxiliarySurfacesShown(nonAppTargets,
                    true /*shown*/, true /*animate*/, pa);
        }

        Animator childStateAnimation = null;
        // Found a visible recents task that matches the opening app, lets launch the app from there
        Animator launcherAnim;
        final AnimatorListenerAdapter windowAnimEndListener;
        if (launcherClosing) {
            Context context = v.getContext();
            DeviceProfile dp = BaseActivity.fromContext(context).getDeviceProfile();
            launcherAnim = dp.overviewShowAsGrid
                    ? ObjectAnimator.ofFloat(recentsView, RecentsView.CONTENT_ALPHA, 0)
                    : recentsView.createAdjacentPageAnimForTaskLaunch(taskView);
            launcherAnim.setInterpolator(Interpolators.TOUCH_RESPONSE_INTERPOLATOR);
            launcherAnim.setDuration(RECENTS_LAUNCH_DURATION);

            // Make sure recents gets fixed up by resetting task alphas and scales, etc.
            windowAnimEndListener = new AnimatorListenerAdapter() {
                @Override
                public void onAnimationEnd(Animator animation) {
                    recentsView.finishRecentsAnimation(false /* toRecents */, () -> {
                        recentsView.post(() -> {
                            stateManager.moveToRestState();
                            stateManager.reapplyState();
                        });
                    });
                }
            };
        } else {
            AnimatorPlaybackController controller =
                    stateManager.createAnimationToNewWorkspace(NORMAL, RECENTS_LAUNCH_DURATION);
            controller.dispatchOnStart();
            childStateAnimation = controller.getTarget();
            launcherAnim = controller.getAnimationPlayer().setDuration(RECENTS_LAUNCH_DURATION);
            windowAnimEndListener = new AnimatorListenerAdapter() {
                @Override
                public void onAnimationEnd(Animator animation) {
                    recentsView.finishRecentsAnimation(false /* toRecents */,
                            () -> stateManager.goToState(NORMAL, false));
                }
            };
        }
        pa.add(launcherAnim);
        if (ENABLE_QUICKSTEP_LIVE_TILE.get() && recentsView.getRunningTaskIndex() != -1) {
            pa.addOnFrameCallback(recentsView::redrawLiveTile);
        }
        anim.play(pa.buildAnim());

        // Set the current animation first, before adding windowAnimEndListener. Setting current
        // animation adds some listeners which need to be called before windowAnimEndListener
        // (the ordering of listeners matter in this case).
        stateManager.setCurrentAnimation(anim, childStateAnimation);
        anim.addListener(windowAnimEndListener);
    }

    public static void setSplitAuxiliarySurfacesShown(RemoteAnimationTargetCompat[] nonApps,
            boolean shown, boolean animate) {
        setSplitAuxiliarySurfacesShown(nonApps, shown, animate,null);
    }

    private static void setSplitAuxiliarySurfacesShown(
            @NonNull RemoteAnimationTargetCompat[] nonApps, boolean shown, boolean animate,
            @Nullable PendingAnimation splitLaunchAnimation) {
        if (nonApps == null || nonApps.length == 0) {
            return;
        }

        SurfaceControl.Transaction t = new SurfaceControl.Transaction();
        List<SurfaceControl> auxiliarySurfaces = new ArrayList<>(nonApps.length);
        boolean hasSurfaceToAnimate = false;
        for (int i = 0; i < nonApps.length; ++i) {
            final RemoteAnimationTargetCompat targ = nonApps[i];
            final SurfaceControl leash = targ.leash.getSurfaceControl();
            if (targ.windowType == TYPE_DOCK_DIVIDER && leash != null) {
                auxiliarySurfaces.add(leash);
                hasSurfaceToAnimate = true;
            }
        }
        if (!hasSurfaceToAnimate) {
            return;
        }

        if (!animate) {
            for (SurfaceControl leash : auxiliarySurfaces) {
                t.setAlpha(leash, shown ? 1 : 0);
                if (shown) {
                    t.show(leash);
                } else {
                    t.hide(leash);
                }
            }
            t.apply();
            return;
        }

        ValueAnimator dockFadeAnimator = ValueAnimator.ofFloat(0f, 1f);
        dockFadeAnimator.addUpdateListener(valueAnimator -> {
            float progress = valueAnimator.getAnimatedFraction();
            for (SurfaceControl leash : auxiliarySurfaces) {
                t.setAlpha(leash, shown ? progress : 1 - progress);
            }
            t.apply();
        });
        dockFadeAnimator.addListener(new AnimatorListenerAdapter() {
            @Override
            public void onAnimationStart(Animator animation) {
                super.onAnimationStart(animation);
                if (shown) {
                    for (SurfaceControl leash : auxiliarySurfaces) {
                        t.setAlpha(leash, 0);
                        t.show(leash);
                    }
                    t.apply();
                }
            }

            @Override
            public void onAnimationEnd(Animator animation) {
                super.onAnimationEnd(animation);
                if (!shown) {
                    for (SurfaceControl leash : auxiliarySurfaces) {
                        t.hide(leash);
                    }
                    t.apply();
                }
                t.close();
            }
        });
        dockFadeAnimator.setDuration(SPLIT_DIVIDER_ANIM_DURATION);
        if (splitLaunchAnimation != null) {
            // If split apps are launching, we want to delay showing the divider bar until the very
            // end once the apps are mostly in place. This is because we aren't moving the divider
            // leash in the relative position with the launching apps.
            dockFadeAnimator.setStartDelay(
                    splitLaunchAnimation.getDuration() - SPLIT_DIVIDER_ANIM_DURATION);
            splitLaunchAnimation.add(dockFadeAnimator);
        } else {
            dockFadeAnimator.start();
        }
    }
}<|MERGE_RESOLUTION|>--- conflicted
+++ resolved
@@ -237,17 +237,9 @@
             out.setFloat(tvsLocal.recentsViewScroll, AnimatedFloat.VALUE, 0,
                     TOUCH_RESPONSE_INTERPOLATOR);
 
-<<<<<<< HEAD
-            TaskViewSimulator finalTsv = tsv;
-            TransformParams finalParams = params;
-            out.addOnFrameCallback(() -> {
-                if (finalParams.getTargetSet() != null) {
-                    finalTsv.apply(finalParams);
-=======
             out.addOnFrameCallback(() -> {
                 for (RemoteTargetHandle handle : remoteTargetHandles) {
                     handle.getTaskViewSimulator().apply(handle.getTransformParams());
->>>>>>> af3034c3
                 }
             });
             if (navBarTarget != null) {
