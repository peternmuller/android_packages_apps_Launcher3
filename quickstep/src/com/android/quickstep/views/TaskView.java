--- conflicted
+++ resolved
@@ -325,12 +325,8 @@
 
         final AccessibilityNodeInfo.CollectionItemInfo itemInfo =
                 AccessibilityNodeInfo.CollectionItemInfo.obtain(
-<<<<<<< HEAD
-                        0, 1, recentsView.indexOfChild(this), 1, false);
-=======
                         0, 1, recentsView.getChildCount() - recentsView.indexOfChild(this) - 1, 1,
                         false);
->>>>>>> d5ccb697
         info.setCollectionItemInfo(itemInfo);
     }
 
