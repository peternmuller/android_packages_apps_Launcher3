/*
 * Copyright (C) 2018 The Android Open Source Project
 *
 * Licensed under the Apache License, Version 2.0 (the "License");
 * you may not use this file except in compliance with the License.
 * You may obtain a copy of the License at
 *
 *      http://www.apache.org/licenses/LICENSE-2.0
 *
 * Unless required by applicable law or agreed to in writing, software
 * distributed under the License is distributed on an "AS IS" BASIS,
 * WITHOUT WARRANTIES OR CONDITIONS OF ANY KIND, either express or implied.
 * See the License for the specific language governing permissions and
 * limitations under the License.
 */
package com.android.quickstep;

import static com.android.launcher3.LauncherAnimUtils.OVERVIEW_TRANSITION_MS;
import static com.android.launcher3.LauncherState.FAST_OVERVIEW;
import static com.android.launcher3.LauncherState.OVERVIEW;
import static com.android.launcher3.allapps.AllAppsTransitionController.ALL_APPS_PROGRESS;
import static com.android.launcher3.anim.Interpolators.LINEAR;
import static com.android.quickstep.TouchConsumer.INTERACTION_NORMAL;
import static com.android.quickstep.TouchConsumer.INTERACTION_QUICK_SCRUB;
import static com.android.systemui.shared.system.NavigationBarCompat.HIT_TARGET_BACK;
import static com.android.systemui.shared.system.NavigationBarCompat.HIT_TARGET_ROTATION;

import android.animation.AnimatorSet;
import android.animation.ObjectAnimator;
import android.annotation.TargetApi;
import android.app.ActivityManager.RunningTaskInfo;
import android.content.ComponentName;
import android.content.Context;
import android.content.Intent;
import android.graphics.Rect;
import android.os.Build;
import android.os.Handler;
import android.os.Looper;
import android.support.annotation.Nullable;
import android.support.annotation.UiThread;
import android.view.View;

import com.android.launcher3.BaseDraggingActivity;
import com.android.launcher3.DeviceProfile;
import com.android.launcher3.Launcher;
import com.android.launcher3.LauncherAppState;
import com.android.launcher3.LauncherInitListener;
import com.android.launcher3.LauncherState;
import com.android.launcher3.R;
import com.android.launcher3.allapps.AllAppsTransitionController;
import com.android.launcher3.allapps.DiscoveryBounce;
import com.android.launcher3.anim.AnimatorPlaybackController;
import com.android.launcher3.dragndrop.DragLayer;
import com.android.launcher3.uioverrides.FastOverviewState;
import com.android.launcher3.userevent.nano.LauncherLogProto;
import com.android.launcher3.util.MultiValueAlpha.AlphaProperty;
import com.android.quickstep.TouchConsumer.InteractionType;
import com.android.quickstep.util.LayoutUtils;
import com.android.quickstep.util.TransformedRect;
import com.android.quickstep.util.RemoteAnimationProvider;
import com.android.quickstep.util.RemoteAnimationTargetSet;
import com.android.quickstep.views.LauncherLayoutListener;
import com.android.quickstep.views.LauncherRecentsView;
import com.android.quickstep.views.RecentsView;
import com.android.quickstep.views.RecentsViewContainer;
import com.android.systemui.shared.system.RemoteAnimationTargetCompat;

import java.util.Objects;
import java.util.function.BiPredicate;
import java.util.function.Consumer;

/**
 * Utility class which abstracts out the logical differences between Launcher and RecentsActivity.
 */
@TargetApi(Build.VERSION_CODES.P)
public interface ActivityControlHelper<T extends BaseDraggingActivity> {

    LayoutListener createLayoutListener(T activity);

    /**
     * Updates the UI to indicate quick interaction.
     */
    void onQuickInteractionStart(T activity, @Nullable RunningTaskInfo taskInfo,
            boolean activityVisible);

    float getTranslationYForQuickScrub(TransformedRect targetRect, DeviceProfile dp,
            Context context);

    void executeOnWindowAvailable(T activity, Runnable action);

    void onTransitionCancelled(T activity, boolean activityVisible);

    int getSwipeUpDestinationAndLength(DeviceProfile dp, Context context,
            @InteractionType int interactionType, TransformedRect outRect);

    void onSwipeUpComplete(T activity);

    AnimationFactory prepareRecentsUI(T activity, boolean activityVisible,
            Consumer<AnimatorPlaybackController> callback);

    ActivityInitListener createActivityInitListener(BiPredicate<T, Boolean> onInitListener);

    @Nullable
    T getCreatedActivity();

    @UiThread
    @Nullable
    RecentsView getVisibleRecentsView();

    @UiThread
    boolean switchToRecentsIfVisible(boolean fromRecentsButton);

    Rect getOverviewWindowBounds(Rect homeBounds, RemoteAnimationTargetCompat target);

    boolean shouldMinimizeSplitScreen();

    /**
     * @return {@code true} if recents activity should be started immediately on touchDown,
     *         {@code false} if it should deferred until some threshold is crossed.
     */
    boolean deferStartingActivity(int downHitTarget);

    boolean supportsLongSwipe(T activity);

    AlphaProperty getAlphaProperty(T activity);

    /**
     * Must return a non-null controller is supportsLongSwipe was true.
     */
    LongSwipeHelper getLongSwipeController(T activity, RemoteAnimationTargetSet targetSet);

    /**
     * Used for containerType in {@link com.android.launcher3.logging.UserEventDispatcher}
     */
    int getContainerType();

    class LauncherActivityControllerHelper implements ActivityControlHelper<Launcher> {

        @Override
        public LayoutListener createLayoutListener(Launcher activity) {
            return new LauncherLayoutListener(activity);
        }

        @Override
        public void onQuickInteractionStart(Launcher activity, RunningTaskInfo taskInfo,
                boolean activityVisible) {
            LauncherState fromState = activity.getStateManager().getState();
            activity.getStateManager().goToState(FAST_OVERVIEW, activityVisible);

            QuickScrubController controller = activity.<RecentsView>getOverviewPanel()
                    .getQuickScrubController();
            controller.onQuickScrubStart(activityVisible && !fromState.overviewUi, this);
        }

        @Override
<<<<<<< HEAD
        public float getTranslationYForQuickScrub(Launcher activity) {
            LauncherRecentsView recentsView = activity.getOverviewPanel();
            return recentsView.computeTranslationYForFactor(
                    FastOverviewState.OVERVIEW_TRANSLATION_FACTOR);
=======
        public float getTranslationYForQuickScrub(TransformedRect targetRect, DeviceProfile dp,
                Context context) {
            // The padding calculations are exactly same as that of RecentsView.setInsets
            int topMargin = context.getResources()
                    .getDimensionPixelSize(R.dimen.task_thumbnail_top_margin);
            int paddingTop = targetRect.rect.top - topMargin - dp.getInsets().top;
            int paddingBottom = dp.availableHeightPx + dp.getInsets().top - targetRect.rect.bottom;

            return FastOverviewState.OVERVIEW_TRANSLATION_FACTOR * (paddingBottom - paddingTop);
>>>>>>> 9bb8ffb5
        }

        @Override
        public void executeOnWindowAvailable(Launcher activity, Runnable action) {
            activity.getWorkspace().runOnOverlayHidden(action);
        }

        @Override
        public int getSwipeUpDestinationAndLength(DeviceProfile dp, Context context,
                @InteractionType int interactionType, TransformedRect outRect) {
            LayoutUtils.calculateLauncherTaskSize(context, dp, outRect.rect);
            if (interactionType == INTERACTION_QUICK_SCRUB) {
                outRect.scale = FastOverviewState.getOverviewScale(dp, outRect.rect, context);
            }
            if (dp.isVerticalBarLayout()) {
                Rect targetInsets = dp.getInsets();
                int hotseatInset = dp.isSeascape() ? targetInsets.left : targetInsets.right;
                return dp.hotseatBarSizePx + dp.hotseatBarSidePaddingPx + hotseatInset;
            } else {
                return dp.heightPx - outRect.rect.bottom;
            }
        }

        @Override
        public void onTransitionCancelled(Launcher activity, boolean activityVisible) {
            LauncherState startState = activity.getStateManager().getRestState();
            activity.getStateManager().goToState(startState, activityVisible);
        }

        @Override
        public void onSwipeUpComplete(Launcher activity) {
            // Re apply state in case we did something funky during the transition.
            activity.getStateManager().reapplyState();
            DiscoveryBounce.showForOverviewIfNeeded(activity);
        }

        @Override
        public AnimationFactory prepareRecentsUI(Launcher activity, boolean activityVisible,
                Consumer<AnimatorPlaybackController> callback) {
            final LauncherState startState = activity.getStateManager().getState();

            LauncherState resetState = startState;
            if (startState.disableRestore) {
                resetState = activity.getStateManager().getRestState();
            }
            activity.getStateManager().setRestState(resetState);

            if (!activityVisible) {
                // Since the launcher is not visible, we can safely reset the scroll position.
                // This ensures then the next swipe up to all-apps starts from scroll 0.
                activity.getAppsView().reset(false /* animate */);
                activity.getStateManager().goToState(OVERVIEW, false);

                // Optimization, hide the all apps view to prevent layout while initializing
                activity.getAppsView().getContentView().setVisibility(View.GONE);
            }

            return new AnimationFactory() {
                @Override
                public void createActivityController(long transitionLength,
                        @InteractionType int interactionType) {
                    createActivityControllerInternal(activity, activityVisible, startState,
                            transitionLength, interactionType, callback);
                }

                @Override
                public void onTransitionCancelled() {
                    activity.getStateManager().goToState(startState, false /* animate */);
                }
            };
        }

        private void createActivityControllerInternal(Launcher activity, boolean wasVisible,
                LauncherState startState, long transitionLength,
                @InteractionType int interactionType,
                Consumer<AnimatorPlaybackController> callback) {
            LauncherState endState = interactionType == INTERACTION_QUICK_SCRUB
                    ? FAST_OVERVIEW : OVERVIEW;
            if (wasVisible) {
                DeviceProfile dp = activity.getDeviceProfile();
                long accuracy = 2 * Math.max(dp.widthPx, dp.heightPx);
                activity.getStateManager().goToState(startState, false);
                callback.accept(activity.getStateManager()
                        .createAnimationToNewWorkspace(endState, accuracy));
                return;
            }

            if (activity.getDeviceProfile().isVerticalBarLayout()) {
                return;
            }

            AllAppsTransitionController controller = activity.getAllAppsController();
            AnimatorSet anim = new AnimatorSet();

            float scrollRange = Math.max(controller.getShiftRange(), 1);
            float progressDelta = (transitionLength / scrollRange);

            float endProgress = endState.getVerticalProgress(activity);
            float startProgress = endProgress + progressDelta;
            ObjectAnimator shiftAnim = ObjectAnimator.ofFloat(
                    controller, ALL_APPS_PROGRESS, startProgress, endProgress);
            shiftAnim.setInterpolator(LINEAR);
            anim.play(shiftAnim);

            anim.setDuration(transitionLength * 2);
            activity.getStateManager().setCurrentAnimation(anim);
            callback.accept(AnimatorPlaybackController.wrap(anim, transitionLength * 2));
        }

        @Override
        public ActivityInitListener createActivityInitListener(
                BiPredicate<Launcher, Boolean> onInitListener) {
            return new LauncherInitListener(onInitListener);
        }

        @Nullable
        @Override
        public Launcher getCreatedActivity() {
            LauncherAppState app = LauncherAppState.getInstanceNoCreate();
            if (app == null) {
                return null;
            }
            return (Launcher) app.getModel().getCallback();
        }

        @Nullable
        @UiThread
        private Launcher getVisibleLaucher() {
            Launcher launcher = getCreatedActivity();
            return (launcher != null) && launcher.isStarted() && launcher.hasWindowFocus() ?
                    launcher : null;
        }

        @Nullable
        @Override
        public RecentsView getVisibleRecentsView() {
            Launcher launcher = getVisibleLaucher();
            return launcher != null && launcher.getStateManager().getState().overviewUi
                    ? launcher.getOverviewPanel() : null;
        }

        @Override
        public boolean switchToRecentsIfVisible(boolean fromRecentsButton) {
            Launcher launcher = getVisibleLaucher();
            if (launcher != null) {
                if (fromRecentsButton) {
                    launcher.getUserEventDispatcher().logActionCommand(
                            LauncherLogProto.Action.Command.RECENTS_BUTTON,
                            getContainerType(),
                            LauncherLogProto.ContainerType.TASKSWITCHER);
                }
                launcher.getStateManager().goToState(OVERVIEW);
                return true;
            }
            return false;
        }

        @Override
        public boolean deferStartingActivity(int downHitTarget) {
            return downHitTarget == HIT_TARGET_BACK || downHitTarget == HIT_TARGET_ROTATION;
        }

        @Override
        public Rect getOverviewWindowBounds(Rect homeBounds, RemoteAnimationTargetCompat target) {
            return homeBounds;
        }

        @Override
        public boolean shouldMinimizeSplitScreen() {
            return true;
        }

        @Override
        public boolean supportsLongSwipe(Launcher activity) {
            return !activity.getDeviceProfile().isVerticalBarLayout();
        }

        @Override
        public LongSwipeHelper getLongSwipeController(Launcher activity,
                RemoteAnimationTargetSet targetSet) {
            if (activity.getDeviceProfile().isVerticalBarLayout()) {
                return null;
            }
            return new LongSwipeHelper(activity, targetSet);
        }

        @Override
        public AlphaProperty getAlphaProperty(Launcher activity) {
            return activity.getDragLayer().getAlphaProperty(DragLayer.ALPHA_INDEX_SWIPE_UP);
        }

        @Override
        public int getContainerType() {
            final Launcher launcher = getVisibleLaucher();
            return launcher != null ? launcher.getStateManager().getState().containerType
                    : LauncherLogProto.ContainerType.APP;
        }
    }

    class FallbackActivityControllerHelper implements ActivityControlHelper<RecentsActivity> {

        private final ComponentName mHomeComponent;
        private final Handler mUiHandler = new Handler(Looper.getMainLooper());

        public FallbackActivityControllerHelper(ComponentName homeComponent) {
            mHomeComponent = homeComponent;
        }

        @Override
        public void onQuickInteractionStart(RecentsActivity activity, RunningTaskInfo taskInfo,
                boolean activityVisible) {
            QuickScrubController controller = activity.<RecentsView>getOverviewPanel()
                    .getQuickScrubController();

            // TODO: match user is as well
            boolean startingFromHome = !activityVisible &&
                    (taskInfo == null || Objects.equals(taskInfo.topActivity, mHomeComponent));
            controller.onQuickScrubStart(startingFromHome, this);
            if (activityVisible) {
                mUiHandler.postDelayed(controller::onFinishedTransitionToQuickScrub,
                        OVERVIEW_TRANSITION_MS);
            }
        }

        @Override
        public float getTranslationYForQuickScrub(TransformedRect targetRect, DeviceProfile dp,
                Context context) {
            return 0;
        }

        @Override
        public void executeOnWindowAvailable(RecentsActivity activity, Runnable action) {
            action.run();
        }

        @Override
        public void onTransitionCancelled(RecentsActivity activity, boolean activityVisible) {
            // TODO:
        }

        @Override
        public int getSwipeUpDestinationAndLength(DeviceProfile dp, Context context,
                @InteractionType int interactionType, TransformedRect outRect) {
            LayoutUtils.calculateFallbackTaskSize(context, dp, outRect.rect);
            if (dp.isVerticalBarLayout()) {
                Rect targetInsets = dp.getInsets();
                int hotseatInset = dp.isSeascape() ? targetInsets.left : targetInsets.right;
                return dp.hotseatBarSizePx + dp.hotseatBarSidePaddingPx + hotseatInset;
            } else {
                return dp.heightPx - outRect.rect.bottom;
            }
        }

        @Override
        public void onSwipeUpComplete(RecentsActivity activity) {
            // TODO:
        }

        @Override
        public AnimationFactory prepareRecentsUI(RecentsActivity activity, boolean activityVisible,
                Consumer<AnimatorPlaybackController> callback) {
            if (activityVisible) {
                return (transitionLength, interactionType) -> { };
            }

            RecentsViewContainer rv = activity.getOverviewPanelContainer();
            rv.setContentAlpha(0);

            return new AnimationFactory() {

                boolean isAnimatingHome = false;

                @Override
                public void onRemoteAnimationReceived(RemoteAnimationTargetSet targets) {
                    isAnimatingHome = targets != null && targets.isAnimatingHome();
                    if (!isAnimatingHome) {
                        rv.setContentAlpha(1);
                    }
                    createActivityController(getSwipeUpDestinationAndLength(
                            activity.getDeviceProfile(), activity, INTERACTION_NORMAL,
                            new TransformedRect()), INTERACTION_NORMAL);
                }

                @Override
                public void createActivityController(long transitionLength, int interactionType) {
                    if (!isAnimatingHome) {
                        return;
                    }

                    ObjectAnimator anim = ObjectAnimator
                            .ofFloat(rv, RecentsViewContainer.CONTENT_ALPHA, 0, 1);
                    anim.setDuration(transitionLength).setInterpolator(LINEAR);
                    AnimatorSet animatorSet = new AnimatorSet();
                    animatorSet.play(anim);
                    callback.accept(AnimatorPlaybackController.wrap(animatorSet, transitionLength));
                }
            };
        }

        @Override
        public LayoutListener createLayoutListener(RecentsActivity activity) {
            // We do not change anything as part of layout changes in fallback activity. Return a
            // default layout listener.
            return new LayoutListener() {
                @Override
                public void open() { }

                @Override
                public void setHandler(WindowTransformSwipeHandler handler) { }

                @Override
                public void finish() { }
            };
        }

        @Override
        public ActivityInitListener createActivityInitListener(
                BiPredicate<RecentsActivity, Boolean> onInitListener) {
            return new RecentsActivityTracker(onInitListener);
        }

        @Nullable
        @Override
        public RecentsActivity getCreatedActivity() {
            return RecentsActivityTracker.getCurrentActivity();
        }

        @Nullable
        @Override
        public RecentsView getVisibleRecentsView() {
            RecentsActivity activity = getCreatedActivity();
            if (activity != null && activity.hasWindowFocus()) {
                return activity.getOverviewPanel();
            }
            return null;
        }

        @Override
        public boolean switchToRecentsIfVisible(boolean fromRecentsButton) {
            return false;
        }

        @Override
        public boolean deferStartingActivity(int downHitTarget) {
            // Always defer starting the activity when using fallback
            return true;
        }

        @Override
        public Rect getOverviewWindowBounds(Rect homeBounds, RemoteAnimationTargetCompat target) {
            // TODO: Remove this once b/77875376 is fixed
            return target.sourceContainerBounds;
        }

        @Override
        public boolean shouldMinimizeSplitScreen() {
            // TODO: Remove this once b/77875376 is fixed
            return false;
        }

        @Override
        public boolean supportsLongSwipe(RecentsActivity activity) {
            return false;
        }

        @Override
        public LongSwipeHelper getLongSwipeController(RecentsActivity activity,
                RemoteAnimationTargetSet targetSet) {
            return null;
        }

        @Override
        public AlphaProperty getAlphaProperty(RecentsActivity activity) {
            return activity.getDragLayer().getAlphaProperty(0);
        }

        @Override
        public int getContainerType() {
            return LauncherLogProto.ContainerType.SIDELOADED_LAUNCHER;
        }
    }

    interface LayoutListener {

        void open();

        void setHandler(WindowTransformSwipeHandler handler);

        void finish();
    }

    interface ActivityInitListener {

        void register();

        void unregister();

        void registerAndStartActivity(Intent intent, RemoteAnimationProvider animProvider,
                Context context, Handler handler, long duration);
    }

    interface AnimationFactory {

        default void onRemoteAnimationReceived(RemoteAnimationTargetSet targets) { }

        void createActivityController(long transitionLength, @InteractionType int interactionType);

        default void onTransitionCancelled() { }
    }
}<|MERGE_RESOLUTION|>--- conflicted
+++ resolved
@@ -153,12 +153,6 @@
         }
 
         @Override
-<<<<<<< HEAD
-        public float getTranslationYForQuickScrub(Launcher activity) {
-            LauncherRecentsView recentsView = activity.getOverviewPanel();
-            return recentsView.computeTranslationYForFactor(
-                    FastOverviewState.OVERVIEW_TRANSLATION_FACTOR);
-=======
         public float getTranslationYForQuickScrub(TransformedRect targetRect, DeviceProfile dp,
                 Context context) {
             // The padding calculations are exactly same as that of RecentsView.setInsets
@@ -168,7 +162,6 @@
             int paddingBottom = dp.availableHeightPx + dp.getInsets().top - targetRect.rect.bottom;
 
             return FastOverviewState.OVERVIEW_TRANSLATION_FACTOR * (paddingBottom - paddingTop);
->>>>>>> 9bb8ffb5
         }
 
         @Override
