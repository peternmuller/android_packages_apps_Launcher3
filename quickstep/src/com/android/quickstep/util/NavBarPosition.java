--- conflicted
+++ resolved
@@ -16,9 +16,7 @@
 package com.android.quickstep.util;
 
 import static com.android.launcher3.util.NavigationMode.NO_BUTTON;
-import static com.android.systemui.shared.recents.utilities.Utilities.isLargeScreen;
 
-import android.content.Context;
 import android.view.Surface;
 
 import com.android.launcher3.util.DisplayController.Info;
@@ -29,28 +27,6 @@
  */
 public class NavBarPosition {
 
-<<<<<<< HEAD
-    private final boolean mIsLargeScreen;
-    private final NavigationMode mMode;
-    private final int mDisplayRotation;
-
-    public NavBarPosition(Context context, NavigationMode mode, Info info) {
-        this(context, mode, info.rotation);
-    }
-
-    public NavBarPosition(Context context, NavigationMode mode, int displayRotation) {
-        mIsLargeScreen = isLargeScreen(context);
-        mMode = mode;
-        mDisplayRotation = displayRotation;
-    }
-
-    public boolean isRightEdge() {
-        return mMode != NO_BUTTON && mDisplayRotation == Surface.ROTATION_90 && !mIsLargeScreen;
-    }
-
-    public boolean isLeftEdge() {
-        return mMode != NO_BUTTON && mDisplayRotation == Surface.ROTATION_270 && !mIsLargeScreen;
-=======
     private final boolean mIsTablet;
     private final NavigationMode mMode;
     private final int mDisplayRotation;
@@ -67,7 +43,6 @@
 
     public boolean isLeftEdge() {
         return mMode != NO_BUTTON && mDisplayRotation == Surface.ROTATION_270 && !mIsTablet;
->>>>>>> 44a0dd16
     }
 
     public float getRotation() {
