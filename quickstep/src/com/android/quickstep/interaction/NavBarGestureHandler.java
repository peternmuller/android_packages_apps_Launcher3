--- conflicted
+++ resolved
@@ -64,11 +64,7 @@
         mDisplaySize.set(currentSize.x, currentSize.y);
         mSwipeUpTouchTracker =
                 new TriggerSwipeUpTouchTracker(context, true /*disableHorizontalSwipe*/,
-<<<<<<< HEAD
-                        new NavBarPosition(mContext, NavigationMode.NO_BUTTON, displayRotation),
-=======
                         new NavBarPosition(NavigationMode.NO_BUTTON, displayInfo),
->>>>>>> 44a0dd16
                         null /*onInterceptTouch*/, this);
         mMotionPauseDetector = new MotionPauseDetector(context);
 
