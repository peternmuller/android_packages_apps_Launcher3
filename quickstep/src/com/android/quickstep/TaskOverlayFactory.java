/*
 * Copyright (C) 2018 The Android Open Source Project
 *
 * Licensed under the Apache License, Version 2.0 (the "License");
 * you may not use this file except in compliance with the License.
 * You may obtain a copy of the License at
 *
 *      http://www.apache.org/licenses/LICENSE-2.0
 *
 * Unless required by applicable law or agreed to in writing, software
 * distributed under the License is distributed on an "AS IS" BASIS,
 * WITHOUT WARRANTIES OR CONDITIONS OF ANY KIND, either express or implied.
 * See the License for the specific language governing permissions and
 * limitations under the License.
 */

package com.android.quickstep;

import static android.view.Surface.ROTATION_0;

import static com.android.launcher3.config.FeatureFlags.ENABLE_QUICKSTEP_LIVE_TILE;
import static com.android.quickstep.views.OverviewActionsView.DISABLED_NO_THUMBNAIL;
import static com.android.quickstep.views.OverviewActionsView.DISABLED_ROTATED;

import android.annotation.SuppressLint;
import android.content.Context;
import android.graphics.Insets;
import android.graphics.Matrix;
import android.graphics.Rect;
import android.os.Build;
import android.view.View;
import android.widget.Toast;

import androidx.annotation.NonNull;
import androidx.annotation.RequiresApi;

import com.android.launcher3.BaseActivity;
import com.android.launcher3.BaseDraggingActivity;
import com.android.launcher3.R;
import com.android.launcher3.model.data.ItemInfo;
import com.android.launcher3.model.data.WorkspaceItemInfo;
import com.android.launcher3.popup.SystemShortcut;
import com.android.launcher3.util.ResourceBasedOverride;
import com.android.launcher3.views.ActivityContext;
import com.android.quickstep.util.RecentsOrientedState;
import com.android.quickstep.views.OverviewActionsView;
import com.android.quickstep.views.RecentsView;
import com.android.quickstep.views.TaskThumbnailView;
import com.android.quickstep.views.TaskView;
import com.android.quickstep.views.TaskView.TaskIdAttributeContainer;
import com.android.systemui.shared.recents.model.Task;
import com.android.systemui.shared.recents.model.ThumbnailData;

import java.util.ArrayList;
import java.util.List;

/**
 * Factory class to create and add an overlays on the TaskView
 */
public class TaskOverlayFactory implements ResourceBasedOverride {

    public static List<SystemShortcut> getEnabledShortcuts(TaskView taskView,
            TaskIdAttributeContainer taskContainer) {
        final ArrayList<SystemShortcut> shortcuts = new ArrayList<>();
        final BaseDraggingActivity activity = BaseActivity.fromContext(taskView.getContext());
        boolean hasMultipleTasks = taskView.getTaskIds()[1] != -1;
        for (TaskShortcutFactory menuOption : MENU_OPTIONS) {
            if (hasMultipleTasks && !menuOption.showForSplitscreen()) {
                continue;
            }

            List<SystemShortcut> menuShortcuts = menuOption.getShortcuts(activity, taskContainer);
            if (menuShortcuts == null) {
                continue;
            }
            shortcuts.addAll(menuShortcuts);
        }
        RecentsOrientedState orientedState = taskView.getRecentsView().getPagedViewOrientedState();
        boolean canLauncherRotate = orientedState.isRecentsActivityRotationAllowed();
        boolean isInLandscape = orientedState.getTouchRotation() != ROTATION_0;

        // Add overview actions to the menu when in in-place rotate landscape mode.
        if (!canLauncherRotate && isInLandscape) {
            // Add screenshot action to task menu.
            List<SystemShortcut> screenshotShortcuts = TaskShortcutFactory.SCREENSHOT
                    .getShortcuts(activity, taskContainer);
            if (screenshotShortcuts != null) {
                shortcuts.addAll(screenshotShortcuts);
            }

            // Add modal action only if display orientation is the same as the device orientation.
            if (orientedState.getDisplayRotation() == ROTATION_0) {
                List<SystemShortcut> modalShortcuts = TaskShortcutFactory.MODAL
                        .getShortcuts(activity, taskContainer);
                if (modalShortcuts != null) {
                    shortcuts.addAll(modalShortcuts);
                }
            }
        }
        return shortcuts;
    }

    public TaskOverlay createOverlay(TaskThumbnailView thumbnailView) {
        return new TaskOverlay(thumbnailView);
    }

    /**
     * Subclasses can attach any system listeners in this method, must be paired with
     * {@link #removeListeners()}
     */
    public void initListeners() {
    }

    /**
     * Subclasses should remove any system listeners in this method, must be paired with
     * {@link #initListeners()}
     */
    public void removeListeners() {
    }

    /** Note that these will be shown in order from top to bottom, if available for the task. */
    private static final TaskShortcutFactory[] MENU_OPTIONS = new TaskShortcutFactory[]{
            TaskShortcutFactory.APP_INFO,
<<<<<<< HEAD
            TaskShortcutFactory.KILL_APP,
            TaskShortcutFactory.SPLIT_SCREEN,
            TaskShortcutFactory.UNINSTALL,
=======
            TaskShortcutFactory.SPLIT_SELECT,
>>>>>>> 0385aa48
            TaskShortcutFactory.PIN,
            TaskShortcutFactory.INSTALL,
            TaskShortcutFactory.FREE_FORM,
            TaskShortcutFactory.WELLBEING
    };

    /**
     * Overlay on each task handling Overview Action Buttons.
     */
    public static class TaskOverlay<T extends OverviewActionsView> {

        protected final Context mApplicationContext;
        protected final TaskThumbnailView mThumbnailView;

        private T mActionsView;
        protected ImageActionsApi mImageApi;

        protected TaskOverlay(TaskThumbnailView taskThumbnailView) {
            mApplicationContext = taskThumbnailView.getContext().getApplicationContext();
            mThumbnailView = taskThumbnailView;
            mImageApi = new ImageActionsApi(
                    mApplicationContext, mThumbnailView::getThumbnail);
        }

        protected T getActionsView() {
            if (mActionsView == null) {
                mActionsView = BaseActivity.fromContext(mThumbnailView.getContext()).findViewById(
                        R.id.overview_actions_view);
            }
            return mActionsView;
        }

        /**
         * Called when the current task is interactive for the user
         */
        public void initOverlay(Task task, ThumbnailData thumbnail, Matrix matrix,
                boolean rotated) {
            getActionsView().updateDisabledFlags(DISABLED_NO_THUMBNAIL, thumbnail == null);

            if (thumbnail != null) {
                getActionsView().updateDisabledFlags(DISABLED_ROTATED, rotated);
                boolean isAllowedByPolicy = mThumbnailView.isRealSnapshot();
                getActionsView().setCallbacks(new OverlayUICallbacksImpl(isAllowedByPolicy, task));
            }
        }

        /**
         * End rendering live tile in Overview.
         *
         * @param callback callback to run, after switching to screenshot
         */
        public void endLiveTileMode(@NonNull Runnable callback) {
            if (ENABLE_QUICKSTEP_LIVE_TILE.get()) {
                RecentsView recentsView = mThumbnailView.getTaskView().getRecentsView();
                if (recentsView != null) {
                    recentsView.switchToScreenshot(
                            () -> recentsView.finishRecentsAnimation(true /* toRecents */,
                                    false /* shouldPip */, callback));
                }
            } else {
                callback.run();
            }
        }

        /**
         * Called to save screenshot of the task thumbnail.
         */
        @SuppressLint("NewApi")
        protected void saveScreenshot(Task task) {
            if (mThumbnailView.isRealSnapshot()) {
                mImageApi.saveScreenshot(mThumbnailView.getThumbnail(),
                        getTaskSnapshotBounds(), getTaskSnapshotInsets(), task.key);
            } else {
                showBlockedByPolicyMessage();
            }
        }

        private void enterSplitSelect() {
            RecentsView overviewPanel = mThumbnailView.getTaskView().getRecentsView();
            overviewPanel.initiateSplitSelect(mThumbnailView.getTaskView());
        }

        /**
         * Called when the overlay is no longer used.
         */
        public void reset() {
        }

        /**
         * Called when the system wants to reset the modal visuals.
         */
        public void resetModalVisuals() {
        }

        /**
         * Gets the modal state system shortcut.
         */
        public SystemShortcut getModalStateSystemShortcut(WorkspaceItemInfo itemInfo,
                View original) {
            return null;
        }

        /**
         * Sets full screen progress to the task overlay.
         */
        public void setFullscreenProgress(float progress) {
        }

        /**
         * Gets the system shortcut for the screenshot that will be added to the task menu.
         */
        public SystemShortcut getScreenshotShortcut(BaseDraggingActivity activity,
                ItemInfo iteminfo, View originalView) {
            return new ScreenshotSystemShortcut(activity, iteminfo, originalView);
        }

        /**
         * Gets the task snapshot as it is displayed on the screen.
         *
         * @return the bounds of the snapshot in screen coordinates.
         */
        public Rect getTaskSnapshotBounds() {
            int[] location = new int[2];
            mThumbnailView.getLocationOnScreen(location);

            return new Rect(location[0], location[1], mThumbnailView.getWidth() + location[0],
                    mThumbnailView.getHeight() + location[1]);
        }

        /**
         * Gets the insets that the snapshot is drawn with.
         *
         * @return the insets in screen coordinates.
         */
        @RequiresApi(api = Build.VERSION_CODES.Q)
        public Insets getTaskSnapshotInsets() {
            return mThumbnailView.getScaledInsets();
        }

        /**
         * Called when the device rotated.
         */
        public void updateOrientationState(RecentsOrientedState state) {
        }

        protected void showBlockedByPolicyMessage() {
            ActivityContext activityContext = ActivityContext.lookupContext(
                    mThumbnailView.getContext());
            String message = activityContext.getStringCache() != null
                    ? activityContext.getStringCache().disabledByAdminMessage
                    : mThumbnailView.getContext().getString(R.string.blocked_by_policy);
            Toast.makeText(
                    mThumbnailView.getContext(),
                    message,
                    Toast.LENGTH_LONG).show();
        }

        /** Called when the snapshot has updated its full screen drawing parameters. */
        public void setFullscreenParams(TaskView.FullscreenDrawParams fullscreenParams) {
        }

        private class ScreenshotSystemShortcut extends SystemShortcut {

            private final BaseDraggingActivity mActivity;

            ScreenshotSystemShortcut(BaseDraggingActivity activity, ItemInfo itemInfo,
                    View originalView) {
                super(R.drawable.ic_screenshot, R.string.action_screenshot, activity, itemInfo,
                        originalView);
                mActivity = activity;
            }

            @Override
            public void onClick(View view) {
                saveScreenshot(mThumbnailView.getTaskView().getTask());
                dismissTaskMenuView(mActivity);
            }
        }

        protected class OverlayUICallbacksImpl implements OverlayUICallbacks {
            protected final boolean mIsAllowedByPolicy;
            protected final Task mTask;

            public OverlayUICallbacksImpl(boolean isAllowedByPolicy, Task task) {
                mIsAllowedByPolicy = isAllowedByPolicy;
                mTask = task;
            }

            @SuppressLint("NewApi")
            public void onScreenshot() {
                endLiveTileMode(() -> saveScreenshot(mTask));
            }

            public void onSplit() {
                endLiveTileMode(TaskOverlay.this::enterSplitSelect);
            }

            public void onLens() {
                if (mIsAllowedByPolicy) {
                    endLiveTileMode(() -> mImageApi.startLensActivity());
                } else {
                    showBlockedByPolicyMessage();
                }
            }
        }
    }

    /**
     * Callbacks the Ui can generate. This is the only way for a Ui to call methods on the
     * controller.
     */
    public interface OverlayUICallbacks {
        /** User has indicated they want to screenshot the current task. */
        void onScreenshot();

        /** User wants to start split screen with current app. */
        void onSplit();

        void onLens();
    }
}<|MERGE_RESOLUTION|>--- conflicted
+++ resolved
@@ -121,13 +121,9 @@
     /** Note that these will be shown in order from top to bottom, if available for the task. */
     private static final TaskShortcutFactory[] MENU_OPTIONS = new TaskShortcutFactory[]{
             TaskShortcutFactory.APP_INFO,
-<<<<<<< HEAD
             TaskShortcutFactory.KILL_APP,
-            TaskShortcutFactory.SPLIT_SCREEN,
+            TaskShortcutFactory.SPLIT_SELECT,
             TaskShortcutFactory.UNINSTALL,
-=======
-            TaskShortcutFactory.SPLIT_SELECT,
->>>>>>> 0385aa48
             TaskShortcutFactory.PIN,
             TaskShortcutFactory.INSTALL,
             TaskShortcutFactory.FREE_FORM,
