/*
 * Copyright (C) 2018 The Android Open Source Project
 *
 * Licensed under the Apache License, Version 2.0 (the "License");
 * you may not use this file except in compliance with the License.
 * You may obtain a copy of the License at
 *
 *      http://www.apache.org/licenses/LICENSE-2.0
 *
 * Unless required by applicable law or agreed to in writing, software
 * distributed under the License is distributed on an "AS IS" BASIS,
 * WITHOUT WARRANTIES OR CONDITIONS OF ANY KIND, either express or implied.
 * See the License for the specific language governing permissions and
 * limitations under the License.
 */

package com.android.quickstep;

import static android.app.WindowConfiguration.WINDOWING_MODE_FREEFORM;

import static com.android.launcher3.config.FeatureFlags.ENABLE_OVERVIEW_SELECTIONS;
import static com.android.launcher3.logging.StatsLogManager.LauncherEvent.LAUNCHER_SYSTEM_SHORTCUT_FREE_FORM_TAP;

import android.app.Activity;
import android.app.ActivityManagerNative;
import android.app.ActivityOptions;
import android.app.IActivityManager;
import android.graphics.Bitmap;
import android.graphics.Color;
import android.graphics.Rect;
import android.os.Handler;
import android.os.Looper;
import android.os.RemoteException;
<<<<<<< HEAD
import android.os.UserHandle;
=======
import android.os.SystemProperties;
import android.util.Log;
>>>>>>> 0385aa48
import android.view.View;
import android.view.WindowInsets;
import android.view.WindowManagerGlobal;
import android.window.SplashScreen;
import android.widget.Toast;

import androidx.annotation.Nullable;

import com.android.launcher3.BaseDraggingActivity;
import com.android.launcher3.DeviceProfile;
import com.android.launcher3.R;
import com.android.launcher3.logging.StatsLogManager.LauncherEvent;
import com.android.launcher3.model.WellbeingModel;
import com.android.launcher3.popup.SystemShortcut;
import com.android.launcher3.popup.SystemShortcut.AppInfo;
import com.android.launcher3.touch.PagedOrientationHandler;
import com.android.launcher3.util.InstantAppResolver;
import com.android.launcher3.util.SplitConfigurationOptions.SplitPositionOption;
import com.android.launcher3.util.PackageManagerHelper;
import com.android.quickstep.views.RecentsView;
import com.android.quickstep.views.TaskThumbnailView;
import com.android.quickstep.views.TaskView;
import com.android.quickstep.views.TaskView.TaskIdAttributeContainer;
import com.android.systemui.shared.recents.model.Task;
import com.android.systemui.shared.recents.view.AppTransitionAnimationSpecCompat;
import com.android.systemui.shared.recents.view.AppTransitionAnimationSpecsFuture;
import com.android.systemui.shared.recents.view.RecentsTransition;
import com.android.systemui.shared.system.ActivityManagerWrapper;

import java.util.Collections;
import java.util.List;
import java.util.function.Function;
import java.util.stream.Collectors;

/**
 * Represents a system shortcut that can be shown for a recent task.
 */
public interface TaskShortcutFactory {
    @Nullable
    default List<SystemShortcut> getShortcuts(BaseDraggingActivity activity,
            TaskIdAttributeContainer taskContainer) {
        return null;
    }

    default boolean showForSplitscreen() {
        return false;
    }

    /** @return a singleton list if the provided shortcut is non-null, null otherwise */
    @Nullable
    default List<SystemShortcut> createSingletonShortcutList(@Nullable SystemShortcut shortcut) {
        if (shortcut != null) {
            return Collections.singletonList(shortcut);
        }
        return null;
    }

    TaskShortcutFactory APP_INFO = new TaskShortcutFactory() {
        @Override
        public List<SystemShortcut> getShortcuts(BaseDraggingActivity activity,
                TaskIdAttributeContainer taskContainer) {
            TaskView taskView = taskContainer.getTaskView();
            AppInfo.SplitAccessibilityInfo accessibilityInfo =
                    new AppInfo.SplitAccessibilityInfo(taskView.containsMultipleTasks(),
                            TaskUtils.getTitle(taskView.getContext(), taskContainer.getTask()),
                            taskContainer.getA11yNodeId()
                    );
            return Collections.singletonList(new AppInfo(activity, taskContainer.getItemInfo(),
                    taskView, accessibilityInfo));
        }

        @Override
        public boolean showForSplitscreen() {
            return true;
        }
    };

<<<<<<< HEAD
    TaskShortcutFactory UNINSTALL = (activity, taskContainer) ->
            PackageManagerHelper.isSystemApp(activity,
                 taskContainer.getTask().getTopComponent().getPackageName())
                    ? null : new SystemShortcut.UnInstall(activity,
                    taskContainer.getItemInfo(), taskContainer.getTaskView());

    abstract class MultiWindowFactory implements TaskShortcutFactory {

        private final int mIconRes;
        private final int mTextRes;
        private final LauncherEvent mLauncherEvent;

        MultiWindowFactory(int iconRes, int textRes, LauncherEvent launcherEvent) {
            mIconRes = iconRes;
            mTextRes = textRes;
            mLauncherEvent = launcherEvent;
        }

        protected abstract boolean isAvailable(BaseDraggingActivity activity, int displayId);
        protected abstract ActivityOptions makeLaunchOptions(Activity activity);
        protected abstract boolean onActivityStarted(BaseDraggingActivity activity);

        @Override
        public SystemShortcut getShortcut(BaseDraggingActivity activity,
                TaskIdAttributeContainer taskContainer) {
            final Task task  = taskContainer.getTask();
            if (!task.isDockable) {
                return null;
            }
            if (!isAvailable(activity, task.key.displayId)) {
                return null;
            }
            return new MultiWindowSystemShortcut(mIconRes, mTextRes, activity, taskContainer, this,
                    mLauncherEvent);
        }
    }

=======
>>>>>>> 0385aa48
    class SplitSelectSystemShortcut extends SystemShortcut {
        private final TaskView mTaskView;
        private final SplitPositionOption mSplitPositionOption;

        public SplitSelectSystemShortcut(BaseDraggingActivity target, TaskView taskView,
                SplitPositionOption option) {
            super(option.iconResId, option.textResId, target, taskView.getItemInfo(), taskView);
            mTaskView = taskView;
            mSplitPositionOption = option;
        }

        @Override
        public void onClick(View view) {
            mTaskView.initiateSplitSelect(mSplitPositionOption);
        }
    }

    class FreeformSystemShortcut extends SystemShortcut<BaseDraggingActivity> {
        private static final String TAG = "FreeformSystemShortcut";

        private Handler mHandler;

        private final RecentsView mRecentsView;
        private final TaskThumbnailView mThumbnailView;
        private final TaskView mTaskView;
        private final LauncherEvent mLauncherEvent;

        public FreeformSystemShortcut(int iconRes, int textRes, BaseDraggingActivity activity,
                TaskIdAttributeContainer taskContainer, LauncherEvent launcherEvent) {
            super(iconRes, textRes, activity, taskContainer.getItemInfo(),
                    taskContainer.getTaskView());
            mLauncherEvent = launcherEvent;
            mHandler = new Handler(Looper.getMainLooper());
            mTaskView = taskContainer.getTaskView();
            mRecentsView = activity.getOverviewPanel();
            mThumbnailView = taskContainer.getThumbnailView();
        }

        @Override
        public void onClick(View view) {
            dismissTaskMenuView(mTarget);
            RecentsView rv = mTarget.getOverviewPanel();
            rv.switchToScreenshot(() -> {
                rv.finishRecentsAnimation(true /* toHome */, () -> {
                    mTarget.returnToHomescreen();
                    rv.getHandler().post(this::startActivity);
                });
            });
        }

        private void startActivity() {
            final Task.TaskKey taskKey = mTaskView.getTask().key;
            final int taskId = taskKey.id;
            final ActivityOptions options = makeLaunchOptions(mTarget);
            if (options != null) {
                options.setSplashScreenStyle(SplashScreen.SPLASH_SCREEN_STYLE_ICON);
            }
            if (options != null
                    && ActivityManagerWrapper.getInstance().startActivityFromRecents(taskId,
                            options)) {
                final Runnable animStartedListener = () -> {
                    // Hide the task view and wait for the window to be resized
                    // TODO: Consider animating in launcher and do an in-place start activity
                    //       afterwards
                    mRecentsView.setIgnoreResetTask(taskId);
                    mTaskView.setAlpha(0f);
                };

                final int[] position = new int[2];
                mThumbnailView.getLocationOnScreen(position);
                final int width = (int) (mThumbnailView.getWidth() * mTaskView.getScaleX());
                final int height = (int) (mThumbnailView.getHeight() * mTaskView.getScaleY());
                final Rect taskBounds = new Rect(position[0], position[1],
                        position[0] + width, position[1] + height);

                // Take the thumbnail of the task without a scrim and apply it back after
                float alpha = mThumbnailView.getDimAlpha();
                mThumbnailView.setDimAlpha(0);
                Bitmap thumbnail = RecentsTransition.drawViewIntoHardwareBitmap(
                        taskBounds.width(), taskBounds.height(), mThumbnailView, 1f,
                        Color.BLACK);
                mThumbnailView.setDimAlpha(alpha);

                AppTransitionAnimationSpecsFuture future =
                        new AppTransitionAnimationSpecsFuture(mHandler) {
                    @Override
                    public List<AppTransitionAnimationSpecCompat> composeSpecs() {
                        return Collections.singletonList(new AppTransitionAnimationSpecCompat(
                                taskId, thumbnail, taskBounds));
                    }
                };
                overridePendingAppTransitionMultiThumbFuture(
                        future, animStartedListener, mHandler, true /* scaleUp */,
                        taskKey.displayId);
                mTarget.getStatsLogManager().logger().withItemInfo(mTaskView.getItemInfo())
                        .log(mLauncherEvent);
            }
        }

        /**
         * Overrides a pending app transition.
         */
        private void overridePendingAppTransitionMultiThumbFuture(
                AppTransitionAnimationSpecsFuture animationSpecFuture, Runnable animStartedCallback,
                Handler animStartedCallbackHandler, boolean scaleUp, int displayId) {
            try {
                WindowManagerGlobal.getWindowManagerService()
                        .overridePendingAppTransitionMultiThumbFuture(
                                animationSpecFuture.getFuture(),
                                RecentsTransition.wrapStartedListener(animStartedCallbackHandler,
                                        animStartedCallback), scaleUp, displayId);
            } catch (RemoteException e) {
                Log.w(TAG, "Failed to override pending app transition (multi-thumbnail future): ",
                        e);
            }
        }

        private ActivityOptions makeLaunchOptions(Activity activity) {
            ActivityOptions activityOptions = ActivityOptions.makeBasic();
            activityOptions.setLaunchWindowingMode(WINDOWING_MODE_FREEFORM);
            // Arbitrary bounds only because freeform is in dev mode right now
            final View decorView = activity.getWindow().getDecorView();
            final WindowInsets insets = decorView.getRootWindowInsets();
            final Rect r = new Rect(0, 0, decorView.getWidth() / 2, decorView.getHeight() / 2);
            r.offsetTo(insets.getSystemWindowInsetLeft() + 50,
                    insets.getSystemWindowInsetTop() + 50);
            activityOptions.setLaunchBounds(r);
            return activityOptions;
        }
    }

    /**
     * Does NOT add split options in the following scenarios:
     * * The taskView to add split options is already showing split screen tasks
     * * There aren't at least 2 tasks in overview to show split options for
     * * Split isn't supported by the task itself (non resizable activity)
     * * We aren't currently in multi-window
     * * The taskView to show split options for is the focused task AND we haven't started
     * scrolling in overview (if we haven't scrolled, there's a split overview action button so
     * we don't need this menu option)
     */
    TaskShortcutFactory SPLIT_SELECT = new TaskShortcutFactory() {
        @Override
        public List<SystemShortcut> getShortcuts(BaseDraggingActivity activity,
                TaskIdAttributeContainer taskContainer) {
            DeviceProfile deviceProfile = activity.getDeviceProfile();
            final Task task  = taskContainer.getTask();
            final TaskView taskView = taskContainer.getTaskView();
            final RecentsView recentsView = taskView.getRecentsView();
            final PagedOrientationHandler orientationHandler =
                    recentsView.getPagedOrientationHandler();

            int[] taskViewTaskIds = taskView.getTaskIds();
            boolean taskViewHasMultipleTasks = taskViewTaskIds[0] != -1 &&
                    taskViewTaskIds[1] != -1;
            boolean notEnoughTasksToSplit = recentsView.getTaskViewCount() < 2;
            boolean isFocusedTask = deviceProfile.isTablet && taskView.isFocusedTask();
            boolean isTaskInExpectedScrollPosition =
                    recentsView.isTaskInExpectedScrollPosition(recentsView.indexOfChild(taskView));
            boolean isTaskSplitNotSupported = !task.isDockable;
            boolean hideForExistingMultiWindow = activity.getDeviceProfile().isMultiWindowMode;

            if (taskViewHasMultipleTasks ||
                    notEnoughTasksToSplit ||
                    isTaskSplitNotSupported ||
                    hideForExistingMultiWindow ||
                    (isFocusedTask && isTaskInExpectedScrollPosition)) {
                return null;
            }

            return orientationHandler.getSplitPositionOptions(deviceProfile)
                    .stream()
                    .map((Function<SplitPositionOption, SystemShortcut>) option ->
                            new SplitSelectSystemShortcut(activity, taskView, option))
                    .collect(Collectors.toList());
        }
    };

    TaskShortcutFactory FREE_FORM = new TaskShortcutFactory() {
        @Override
        public List<SystemShortcut> getShortcuts(BaseDraggingActivity activity,
                TaskIdAttributeContainer taskContainer) {
            final Task task  = taskContainer.getTask();
            if (!task.isDockable) {
                return null;
            }
            if (!isAvailable(activity, task.key.displayId)) {
                return null;
            }

            return Collections.singletonList(new FreeformSystemShortcut(R.drawable.ic_split_screen,
                    R.string.recent_task_option_freeform, activity, taskContainer,
                    LAUNCHER_SYSTEM_SHORTCUT_FREE_FORM_TAP));
        }

        private boolean isAvailable(BaseDraggingActivity activity, int displayId) {
            return ActivityManagerWrapper.getInstance().supportsFreeformMultiWindow(activity)
                    && !SystemProperties.getBoolean("persist.wm.debug.desktop_mode", false);
        }
    };

    TaskShortcutFactory PIN = new TaskShortcutFactory() {
        @Override
        public List<SystemShortcut> getShortcuts(BaseDraggingActivity activity,
                TaskIdAttributeContainer taskContainer) {
            if (!SystemUiProxy.INSTANCE.get(activity).isActive()) {
                return null;
            }
            if (!ActivityManagerWrapper.getInstance().isScreenPinningEnabled()) {
                return null;
            }
            if (ActivityManagerWrapper.getInstance().isLockToAppActive()) {
                // We shouldn't be able to pin while an app is locked.
                return null;
            }
            return Collections.singletonList(new PinSystemShortcut(activity, taskContainer));
        }
    };

    class PinSystemShortcut extends SystemShortcut<BaseDraggingActivity> {

        private static final String TAG = "PinSystemShortcut";

        private final TaskView mTaskView;

        public PinSystemShortcut(BaseDraggingActivity target,
                TaskIdAttributeContainer taskContainer) {
            super(R.drawable.ic_pin, R.string.recent_task_option_pin, target,
                    taskContainer.getItemInfo(), taskContainer.getTaskView());
            mTaskView = taskContainer.getTaskView();
        }

        @Override
        public void onClick(View view) {
            if (mTaskView.launchTaskAnimated() != null) {
                SystemUiProxy.INSTANCE.get(mTarget).startScreenPinning(mTaskView.getTask().key.id);
            }
            dismissTaskMenuView(mTarget);
            mTarget.getStatsLogManager().logger().withItemInfo(mTaskView.getItemInfo())
                    .log(LauncherEvent.LAUNCHER_SYSTEM_SHORTCUT_PIN_TAP);
        }
    }

    TaskShortcutFactory INSTALL = new TaskShortcutFactory() {
        @Override
        public List<SystemShortcut> getShortcuts(BaseDraggingActivity activity,
                TaskIdAttributeContainer taskContainer) {
            return InstantAppResolver.newInstance(activity).isInstantApp(activity,
                    taskContainer.getTask().getTopComponent().getPackageName()) ?
                    Collections.singletonList(new SystemShortcut.Install(activity,
                            taskContainer.getItemInfo(), taskContainer.getTaskView())) :
                    null;
        }
    };

    TaskShortcutFactory WELLBEING = new TaskShortcutFactory() {
        @Override
        public List<SystemShortcut> getShortcuts(BaseDraggingActivity activity,
                TaskIdAttributeContainer taskContainer) {
            SystemShortcut<BaseDraggingActivity> wellbeingShortcut =
                    WellbeingModel.SHORTCUT_FACTORY.getShortcut(activity,
                            taskContainer.getItemInfo(), taskContainer.getTaskView());
            return createSingletonShortcutList(wellbeingShortcut);
        }
    };

    TaskShortcutFactory SCREENSHOT = new TaskShortcutFactory() {
        @Override
        public List<SystemShortcut> getShortcuts(BaseDraggingActivity activity,
                TaskIdAttributeContainer taskContainer) {
            SystemShortcut screenshotShortcut = taskContainer.getThumbnailView().getTaskOverlay()
                    .getScreenshotShortcut(activity, taskContainer.getItemInfo(),
                            taskContainer.getTaskView());
            return createSingletonShortcutList(screenshotShortcut);
        }
    };

    TaskShortcutFactory MODAL = new TaskShortcutFactory() {
        @Override
        public List<SystemShortcut> getShortcuts(BaseDraggingActivity activity,
                TaskIdAttributeContainer taskContainer) {
            SystemShortcut modalStateSystemShortcut =
                    taskContainer.getThumbnailView().getTaskOverlay()
                            .getModalStateSystemShortcut(
                                    taskContainer.getItemInfo(), taskContainer.getTaskView());
            if (ENABLE_OVERVIEW_SELECTIONS.get()) {
                return createSingletonShortcutList(modalStateSystemShortcut);
            }
            return null;
        }
    };

    TaskShortcutFactory KILL_APP = (activity, taskContainer) -> {
        String packageName = taskContainer.getTaskView()
                .getItemInfo().getTargetComponent().getPackageName();
        return new KillSystemShortcut(activity, taskContainer, packageName);
    };

    class KillSystemShortcut extends SystemShortcut {
        private static final String TAG = "KillSystemShortcut";
        private final TaskView mTaskView;
        private final BaseDraggingActivity mActivity;
        private final String mPackageName;

        public KillSystemShortcut(BaseDraggingActivity activity,
                TaskIdAttributeContainer taskContainer, String packageName) {
            super(R.drawable.ic_kill_app, R.string.recent_task_option_kill_app,
                    activity, taskContainer.getItemInfo(), taskContainer.getTaskView());
            mTaskView = taskContainer.getTaskView();
            mActivity = activity;
            mPackageName = packageName;
        }

        @Override
        public void onClick(View view) {
            if (mPackageName != null) {
                IActivityManager iam = ActivityManagerNative.getDefault();
                Task task = mTaskView.getTask();
                if (task != null) {
                    try {
                        iam.forceStopPackage(mPackageName, UserHandle.USER_CURRENT);
                        Toast appKilled = Toast.makeText(mActivity, R.string.recents_app_killed,
                            Toast.LENGTH_SHORT);
                        appKilled.show();
                        ((RecentsView)mActivity.getOverviewPanel())
                              .dismissTask(mTaskView, true /* animate */, true /* removeTask */);
                    } catch (RemoteException e) { }
                }
            }
            dismissTaskMenuView(mActivity);
        }
    }
}<|MERGE_RESOLUTION|>--- conflicted
+++ resolved
@@ -31,12 +31,9 @@
 import android.os.Handler;
 import android.os.Looper;
 import android.os.RemoteException;
-<<<<<<< HEAD
 import android.os.UserHandle;
-=======
 import android.os.SystemProperties;
 import android.util.Log;
->>>>>>> 0385aa48
 import android.view.View;
 import android.view.WindowInsets;
 import android.view.WindowManagerGlobal;
@@ -114,46 +111,17 @@
         }
     };
 
-<<<<<<< HEAD
-    TaskShortcutFactory UNINSTALL = (activity, taskContainer) ->
-            PackageManagerHelper.isSystemApp(activity,
-                 taskContainer.getTask().getTopComponent().getPackageName())
-                    ? null : new SystemShortcut.UnInstall(activity,
-                    taskContainer.getItemInfo(), taskContainer.getTaskView());
-
-    abstract class MultiWindowFactory implements TaskShortcutFactory {
-
-        private final int mIconRes;
-        private final int mTextRes;
-        private final LauncherEvent mLauncherEvent;
-
-        MultiWindowFactory(int iconRes, int textRes, LauncherEvent launcherEvent) {
-            mIconRes = iconRes;
-            mTextRes = textRes;
-            mLauncherEvent = launcherEvent;
-        }
-
-        protected abstract boolean isAvailable(BaseDraggingActivity activity, int displayId);
-        protected abstract ActivityOptions makeLaunchOptions(Activity activity);
-        protected abstract boolean onActivityStarted(BaseDraggingActivity activity);
-
-        @Override
-        public SystemShortcut getShortcut(BaseDraggingActivity activity,
-                TaskIdAttributeContainer taskContainer) {
-            final Task task  = taskContainer.getTask();
-            if (!task.isDockable) {
-                return null;
-            }
-            if (!isAvailable(activity, task.key.displayId)) {
-                return null;
-            }
-            return new MultiWindowSystemShortcut(mIconRes, mTextRes, activity, taskContainer, this,
-                    mLauncherEvent);
-        }
-    }
-
-=======
->>>>>>> 0385aa48
+    TaskShortcutFactory UNINSTALL = new TaskShortcutFactory() {
+        public List<SystemShortcut> getShortcuts(BaseDraggingActivity activity,
+			                TaskIdAttributeContainer taskContainer) {
+            return PackageManagerHelper.isSystemApp(activity,
+                 taskContainer.getTask().getTopComponent().getPackageName()) 
+		    ? Collections.singletonList(new SystemShortcut.UnInstall(activity,
+                    taskContainer.getItemInfo(), taskContainer.getTaskView())) : 
+		    null;
+        }
+    };
+
     class SplitSelectSystemShortcut extends SystemShortcut {
         private final TaskView mTaskView;
         private final SplitPositionOption mSplitPositionOption;
@@ -446,10 +414,14 @@
         }
     };
 
-    TaskShortcutFactory KILL_APP = (activity, taskContainer) -> {
+    TaskShortcutFactory KILL_APP = new TaskShortcutFactory() {
+        public List<SystemShortcut> getShortcuts(BaseDraggingActivity activity,
+                                    TaskIdAttributeContainer taskContainer) {
         String packageName = taskContainer.getTaskView()
                 .getItemInfo().getTargetComponent().getPackageName();
-        return new KillSystemShortcut(activity, taskContainer, packageName);
+        return Collections.singletonList(new KillSystemShortcut(activity, taskContainer, packageName));
+
+	}
     };
 
     class KillSystemShortcut extends SystemShortcut {
