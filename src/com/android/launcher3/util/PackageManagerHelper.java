--- conflicted
+++ resolved
@@ -253,26 +253,10 @@
         }
     }
 
-<<<<<<< HEAD
-    /**
-     * Creates an intent filter to listen for actions with a specific package in the data field.
-     */
-    public static IntentFilter getPackageFilter(String pkg, String... actions) {
-        IntentFilter packageFilter = new IntentFilter();
-        for (String action : actions) {
-            packageFilter.addAction(action);
-        }
-        packageFilter.addDataScheme("package");
-        packageFilter.addDataSchemeSpecificPart(pkg, PatternMatcher.PATTERN_LITERAL);
-        return packageFilter;
-    }
-
     public static boolean isSystemApp(Context context, String pkgName) {
         return isSystemApp(context, null, pkgName);
     }
 
-=======
->>>>>>> 3336f0f9
     public static boolean isSystemApp(@NonNull final Context context,
              @NonNull final Intent intent) {
         return isSystemApp(context, intent, null);
