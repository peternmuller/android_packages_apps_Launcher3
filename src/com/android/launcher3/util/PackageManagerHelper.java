--- conflicted
+++ resolved
@@ -272,20 +272,16 @@
         return packageFilter;
     }
 
-<<<<<<< HEAD
     public static boolean isSystemApp(Context context, String pkgName) {
         return isSystemApp(context, null, pkgName);
     }
 
-    public static boolean isSystemApp(Context context, Intent intent) {
+    public static boolean isSystemApp(@NonNull final Context context, 
+             @NonNull final Intent intent) {
         return isSystemApp(context, intent, null);
     }
 
-    public static boolean isSystemApp(Context context, Intent intent, String pkgName) {
-=======
-    public static boolean isSystemApp(@NonNull final Context context,
-            @NonNull final Intent intent) {
->>>>>>> 0385aa48
+    public static boolean isSystemApp(@NonNull final Context context, @NonNull final Intent intent, String pkgName) {
         PackageManager pm = context.getPackageManager();
         String packageName = null;
         // If the intent is not null, let's get the package name from the intent.
