/*
 * Copyright (C) 2015 The Android Open Source Project
 *
 * Licensed under the Apache License, Version 2.0 (the "License");
 * you may not use this file except in compliance with the License.
 * You may obtain a copy of the License at
 *
 *      http://www.apache.org/licenses/LICENSE-2.0
 *
 * Unless required by applicable law or agreed to in writing, software
 * distributed under the License is distributed on an "AS IS" BASIS,
 * WITHOUT WARRANTIES OR CONDITIONS OF ANY KIND, either express or implied.
 * See the License for the specific language governing permissions and
 * limitations under the License.
 */

package com.android.launcher3.widget.picker;

import android.content.Context;
import android.graphics.Point;
import android.util.AttributeSet;
import android.view.MotionEvent;

import androidx.recyclerview.widget.LinearLayoutManager;
import androidx.recyclerview.widget.RecyclerView;
import androidx.recyclerview.widget.RecyclerView.OnItemTouchListener;

import com.android.launcher3.FastScrollRecyclerView;
import com.android.launcher3.R;
import com.android.launcher3.util.ScrollableLayoutManager;

/**
 * The widgets recycler view.
 */
public class WidgetsRecyclerView extends FastScrollRecyclerView implements OnItemTouchListener {

    private WidgetsListAdapter mAdapter;

    private final int mScrollbarTop;

    private final Point mFastScrollerOffset = new Point();
    private boolean mTouchDownOnScroller;
    private HeaderViewDimensionsProvider mHeaderViewDimensionsProvider;

    public WidgetsRecyclerView(Context context) {
        this(context, null);
    }

    public WidgetsRecyclerView(Context context, AttributeSet attrs) {
        this(context, attrs, 0);
    }

    public WidgetsRecyclerView(Context context, AttributeSet attrs, int defStyleAttr) {
        // API 21 and below only support 3 parameter ctor.
        super(context, attrs, defStyleAttr);
        mScrollbarTop = getResources().getDimensionPixelSize(R.dimen.dynamic_grid_edge_margin);
        addOnItemTouchListener(this);
    }

    @Override
    protected void onFinishInflate() {
        super.onFinishInflate();
        setLayoutManager(new ScrollableLayoutManager(getContext()));
    }

    @Override
    public void setAdapter(Adapter adapter) {
        super.setAdapter(adapter);
        mAdapter = (WidgetsListAdapter) adapter;
    }

    /**
     * Maps the touch (from 0..1) to the adapter position that should be visible.
     */
    @Override
    public String scrollToPositionAtProgress(float touchFraction) {
        // Skip early if widgets are not bound.
        if (isModelNotReady()) {
            return "";
        }

        // Stop the scroller if it is scrolling
        stopScroll();

        int rowCount = mAdapter.getItemCount();
        float pos = rowCount * touchFraction;
        int availableScrollHeight = getAvailableScrollHeight();
        LinearLayoutManager layoutManager = ((LinearLayoutManager) getLayoutManager());
        layoutManager.scrollToPositionWithOffset(0, (int) -(availableScrollHeight * touchFraction));

        int posInt = (int) ((touchFraction == 1) ? pos - 1 : pos);
        return mAdapter.getSectionName(posInt);
    }

    /**
     * Updates the bounds for the scrollbar.
     */
    @Override
    public void onUpdateScrollbar(int dy) {
        // Skip early if widgets are not bound.
        if (isModelNotReady()) {
            mScrollbar.setThumbOffsetY(-1);
            return;
        }

        // Skip early if, there no child laid out in the container.
        int scrollY = computeVerticalScrollOffset();
        if (scrollY < 0) {
            mScrollbar.setThumbOffsetY(-1);
            return;
        }

        synchronizeScrollBarThumbOffsetToViewScroll(scrollY, getAvailableScrollHeight());
    }

    private boolean isModelNotReady() {
        return mAdapter.getItemCount() == 0;
    }

    @Override
    public int getScrollBarTop() {
        return mHeaderViewDimensionsProvider == null
                ? mScrollbarTop
                : mHeaderViewDimensionsProvider.getHeaderViewHeight() + mScrollbarTop;
    }

    @Override
    public boolean onInterceptTouchEvent(RecyclerView rv, MotionEvent e) {
        if (e.getAction() == MotionEvent.ACTION_DOWN) {
            mTouchDownOnScroller =
                    mScrollbar.isHitInParent(e.getX(), e.getY(), mFastScrollerOffset);
        }
        if (mTouchDownOnScroller) {
            final boolean result = mScrollbar.handleTouchEvent(e, mFastScrollerOffset);
            return result;
        }
        return false;
    }

    @Override
    public void onTouchEvent(RecyclerView rv, MotionEvent e) {
        if (mTouchDownOnScroller) {
            mScrollbar.handleTouchEvent(e, mFastScrollerOffset);
        }
    }

    @Override
    public void onRequestDisallowInterceptTouchEvent(boolean disallowIntercept) {
    }

    public void setHeaderViewDimensionsProvider(
            HeaderViewDimensionsProvider headerViewDimensionsProvider) {
        mHeaderViewDimensionsProvider = headerViewDimensionsProvider;
    }

    /**
<<<<<<< HEAD
     * Returns the sum of the height, in pixels, of this list adapter's items from index 0 until
     * {@code untilIndex}.
     *
     * <p>If the untilIndex is larger than the total number of items in this adapter, returns the
     * sum of all items' height.
     */
    @Override
    protected int getItemsHeight(int untilIndex) {
        // Initialize cache
        int childCount = Math.min(getChildCount(), getAdapter().getItemCount());
        int startPosition;
        if (childCount > 0
                && ((startPosition = getChildAdapterPosition(getChildAt(0))) != NO_POSITION)) {
            int loopCount = Math.min(getChildCount(), getAdapter().getItemCount() - startPosition);
            for (int i = 0; i < loopCount; i++) {
                mCachedSizes.put(
                        mAdapter.getItemViewType(startPosition + i),
                        getChildAt(i).getMeasuredHeight());
            }
        }

        if (untilIndex > mAdapter.getItems().size()) {
            untilIndex = mAdapter.getItems().size();
        }
        int totalItemsHeight = 0;
        for (int i = 0; i < untilIndex; i++) {
            int type = mAdapter.getItemViewType(i);
            totalItemsHeight += mCachedSizes.get(type);
        }
        return totalItemsHeight;
    }

    /**
=======
>>>>>>> 5eb42063
     * Provides dimensions of the header view that is shown at the top of a
     * {@link WidgetsRecyclerView}.
     */
    public interface HeaderViewDimensionsProvider {
        /**
         * Returns the height, in pixels, of the header view that is shown at the top of a
         * {@link WidgetsRecyclerView}.
         */
        int getHeaderViewHeight();
    }
}<|MERGE_RESOLUTION|>--- conflicted
+++ resolved
@@ -154,42 +154,6 @@
     }
 
     /**
-<<<<<<< HEAD
-     * Returns the sum of the height, in pixels, of this list adapter's items from index 0 until
-     * {@code untilIndex}.
-     *
-     * <p>If the untilIndex is larger than the total number of items in this adapter, returns the
-     * sum of all items' height.
-     */
-    @Override
-    protected int getItemsHeight(int untilIndex) {
-        // Initialize cache
-        int childCount = Math.min(getChildCount(), getAdapter().getItemCount());
-        int startPosition;
-        if (childCount > 0
-                && ((startPosition = getChildAdapterPosition(getChildAt(0))) != NO_POSITION)) {
-            int loopCount = Math.min(getChildCount(), getAdapter().getItemCount() - startPosition);
-            for (int i = 0; i < loopCount; i++) {
-                mCachedSizes.put(
-                        mAdapter.getItemViewType(startPosition + i),
-                        getChildAt(i).getMeasuredHeight());
-            }
-        }
-
-        if (untilIndex > mAdapter.getItems().size()) {
-            untilIndex = mAdapter.getItems().size();
-        }
-        int totalItemsHeight = 0;
-        for (int i = 0; i < untilIndex; i++) {
-            int type = mAdapter.getItemViewType(i);
-            totalItemsHeight += mCachedSizes.get(type);
-        }
-        return totalItemsHeight;
-    }
-
-    /**
-=======
->>>>>>> 5eb42063
      * Provides dimensions of the header view that is shown at the top of a
      * {@link WidgetsRecyclerView}.
      */
