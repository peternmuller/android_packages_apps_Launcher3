--- conflicted
+++ resolved
@@ -595,14 +595,10 @@
         @Override
         public WorkspaceResult call() throws Exception {
             List<ShortcutInfo> allShortcuts = new ArrayList<>();
-<<<<<<< HEAD
-            loadWorkspace(allShortcuts, LauncherSettings.Favorites.PREVIEW_CONTENT_URI);
-=======
             loadWorkspace(allShortcuts, LauncherSettings.Favorites.PREVIEW_CONTENT_URI,
                     LauncherSettings.Favorites.SCREEN + " = 0 or "
                     + LauncherSettings.Favorites.CONTAINER + " = "
                     + LauncherSettings.Favorites.CONTAINER_HOTSEAT);
->>>>>>> b3ab1189
             return new WorkspaceResult(mBgDataModel.workspaceItems, mBgDataModel.appWidgets,
                     mBgDataModel.cachedPredictedItems, null, mWidgetProvidersMap);
         }
