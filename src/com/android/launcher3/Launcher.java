--- conflicted
+++ resolved
@@ -406,11 +406,8 @@
     private StringCache mStringCache;
     private BaseSearchConfig mBaseSearchConfig;
 
-<<<<<<< HEAD
     private boolean mSmartspaceEnabled;
-=======
     private CellPosMapper mCellPosMapper = CellPosMapper.DEFAULT;
->>>>>>> 3336f0f9
 
     @Override
     @TargetApi(Build.VERSION_CODES.S)
