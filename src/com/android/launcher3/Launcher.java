--- conflicted
+++ resolved
@@ -424,12 +424,10 @@
     private StartupLatencyLogger mStartupLatencyLogger;
     private CellPosMapper mCellPosMapper = CellPosMapper.DEFAULT;
 
-<<<<<<< HEAD
     private boolean mSmartspaceEnabled;
-=======
+
     private final CannedAnimationCoordinator mAnimationCoordinator =
             new CannedAnimationCoordinator(this);
->>>>>>> 307d65be
 
     @Override
     @TargetApi(Build.VERSION_CODES.S)
