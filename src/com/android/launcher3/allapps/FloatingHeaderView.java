--- conflicted
+++ resolved
@@ -488,11 +488,7 @@
         if (mTabsHidden || mFloatingRowsCollapsed || !mHeaderCollapsed) {
             return 0;
         }
-<<<<<<< HEAD
-        return Math.max(getHeight() - getPaddingTop() + getPaddingBottom() + mTranslationY, 0);
-=======
         return Math.max(0,
                 getTabLayout().getBottom() - getPaddingTop() + getPaddingBottom() + mTranslationY);
->>>>>>> 0385aa48
     }
 }