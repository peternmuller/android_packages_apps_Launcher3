--- conflicted
+++ resolved
@@ -207,7 +207,6 @@
         if (mApps.hasFilter()) {
             return LauncherLogProto.SEARCHRESULT;
         } else {
-            /* fix CastException FrameLayout cannot be cast to RecyclerView exception
             if (v instanceof BubbleTextView) {
                 BubbleTextView icon = (BubbleTextView) v;
                 int position = getChildPosition(icon);
@@ -218,14 +217,8 @@
                         return LauncherLogProto.PREDICTION;
                     }
                 }
-<<<<<<< HEAD
-            } */
-            sourceData.putString(Stats.SOURCE_EXTRA_SUB_CONTAINER,
-                    Stats.SUB_CONTAINER_ALL_APPS_A_Z);
-=======
             }
             return LauncherLogProto.ALLAPPS;
->>>>>>> 74d3aa72
         }
     }
 
