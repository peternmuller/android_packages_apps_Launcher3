/*
 * Copyright (C) 2015 The Android Open Source Project
 *
 * Licensed under the Apache License, Version 2.0 (the "License");
 * you may not use this file except in compliance with the License.
 * You may obtain a copy of the License at
 *
 *      http://www.apache.org/licenses/LICENSE-2.0
 *
 * Unless required by applicable law or agreed to in writing, software
 * distributed under the License is distributed on an "AS IS" BASIS,
 * WITHOUT WARRANTIES OR CONDITIONS OF ANY KIND, either express or implied.
 * See the License for the specific language governing permissions and
 * limitations under the License.
 */
package com.android.launcher3.allapps;

import android.content.Context;
<<<<<<< HEAD
import android.content.SharedPreferences;
import android.content.SharedPreferences.Editor;
import android.support.v7.widget.RecyclerView;
=======
>>>>>>> 74d3aa72
import android.util.Log;

import com.android.launcher3.AppInfo;
import com.android.launcher3.Launcher;
import com.android.launcher3.compat.AlphabeticIndexCompat;
import com.android.launcher3.compat.UserHandleCompat;
<<<<<<< HEAD
import com.android.launcher3.ItemInfo;
import com.android.launcher3.model.AbstractUserComparator;
import com.android.launcher3.hideapp.HideAppInfo;
import com.android.launcher3.hideapp.HideAppService;
=======
import com.android.launcher3.config.ProviderConfig;
>>>>>>> 74d3aa72
import com.android.launcher3.model.AppNameComparator;
import com.android.launcher3.R;
import com.android.launcher3.util.ComponentKey;
import com.android.launcher3.xml.ComponentInfo;
import com.android.launcher3.xml.ComponentParserImpl;
import java.io.File;
import java.io.FileInputStream;
import java.io.FileOutputStream;
import java.io.InputStream;
import java.io.IOException;
import java.text.Collator;
import java.util.ArrayList;
import java.util.Collections;
import java.util.Comparator;
import java.util.HashMap;
import java.util.List;
import java.util.Locale;
import java.util.Map;
import java.util.TreeMap;

/**
 * The alphabetically sorted list of applications.
 */
public class AlphabeticalAppsList {

    public static final String TAG = "AlphabeticalAppsList";
    private static final boolean DEBUG = false;
    private static final boolean DEBUG_PREDICTIONS = false;

    private static final int FAST_SCROLL_FRACTION_DISTRIBUTE_BY_ROWS_FRACTION = 0;
    private static final int FAST_SCROLL_FRACTION_DISTRIBUTE_BY_NUM_SECTIONS = 1;

    private static final int ALL_APP_ALPHABETICAL_MODE = 1;
    private static final int ALL_APP_INSTALLATION_TIME_MODE = 2;
    private static String ALL_APP_SORT_MODE_KEY="all_app_sort_mode";

    private final int mFastScrollDistributionMode = FAST_SCROLL_FRACTION_DISTRIBUTE_BY_NUM_SECTIONS;

    /**
     * Info about a section in the alphabetic list
     */
    public static class SectionInfo {
        // The number of applications in this section
        public int numApps;
        // The section break AdapterItem for this section
        public AdapterItem sectionBreakItem;
        // The first app AdapterItem for this section
        public AdapterItem firstAppItem;
    }

    /**
     * Info about a fast scroller section, depending if sections are merged, the fast scroller
     * sections will not be the same set as the section headers.
     */
    public static class FastScrollSectionInfo {
        // The section name
        public String sectionName;
        // The AdapterItem to scroll to for this section
        public AdapterItem fastScrollToItem;
        // The touch fraction that should map to this fast scroll section info
        public float touchFraction;

        public FastScrollSectionInfo(String sectionName) {
            this.sectionName = sectionName;
        }
    }

    /**
     * Info about a particular adapter item (can be either section or app)
     */
    public static class AdapterItem {
        /** Common properties */
        // The index of this adapter item in the list
        public int position;
        // The type of this item
        public int viewType;

        /** Section & App properties */
        // The section for this item
        public SectionInfo sectionInfo;

        /** App-only properties */
        // The section name of this app.  Note that there can be multiple items with different
        // sectionNames in the same section
        public String sectionName = null;
        // The index of this app in the section
        public int sectionAppIndex = -1;
        // The row that this item shows up on
        public int rowIndex;
        // The index of this app in the row
        public int rowAppIndex;
        // The associated AppInfo for the app
        public AppInfo appInfo = null;
        // The index of this app not including sections
        public int appIndex = -1;

        public static AdapterItem asSectionBreak(int pos, SectionInfo section) {
            AdapterItem item = new AdapterItem();
            item.viewType = AllAppsGridAdapter.VIEW_TYPE_SECTION_BREAK;
            item.position = pos;
            item.sectionInfo = section;
            section.sectionBreakItem = item;
            return item;
        }

        public static AdapterItem asPredictedApp(int pos, SectionInfo section, String sectionName,
                int sectionAppIndex, AppInfo appInfo, int appIndex) {
            AdapterItem item = asApp(pos, section, sectionName, sectionAppIndex, appInfo, appIndex);
            item.viewType = AllAppsGridAdapter.VIEW_TYPE_PREDICTION_ICON;
            return item;
        }

        public static AdapterItem asApp(int pos, SectionInfo section, String sectionName,
                int sectionAppIndex, AppInfo appInfo, int appIndex) {
            AdapterItem item = new AdapterItem();
            item.viewType = AllAppsGridAdapter.VIEW_TYPE_ICON;
            item.position = pos;
            item.sectionInfo = section;
            item.sectionName = sectionName;
            item.sectionAppIndex = sectionAppIndex;
            item.appInfo = appInfo;
            item.appIndex = appIndex;
            return item;
        }

        public static AdapterItem asEmptySearch(int pos) {
            AdapterItem item = new AdapterItem();
            item.viewType = AllAppsGridAdapter.VIEW_TYPE_EMPTY_SEARCH;
            item.position = pos;
            return item;
        }

        public static AdapterItem asPredictionDivider(int pos) {
            AdapterItem item = new AdapterItem();
            item.viewType = AllAppsGridAdapter.VIEW_TYPE_PREDICTION_DIVIDER;
            item.position = pos;
            return item;
        }

        public static AdapterItem asSearchDivder(int pos) {
            AdapterItem item = new AdapterItem();
            item.viewType = AllAppsGridAdapter.VIEW_TYPE_SEARCH_DIVIDER;
            item.position = pos;
            return item;
        }

        public static AdapterItem asMarketDivider(int pos) {
            AdapterItem item = new AdapterItem();
            item.viewType = AllAppsGridAdapter.VIEW_TYPE_SEARCH_MARKET_DIVIDER;
            item.position = pos;
            return item;
        }

        public static AdapterItem asMarketSearch(int pos) {
            AdapterItem item = new AdapterItem();
            item.viewType = AllAppsGridAdapter.VIEW_TYPE_SEARCH_MARKET;
            item.position = pos;
            return item;
        }
    }

    /**
     * Common interface for different merging strategies.
     */
    public interface MergeAlgorithm {
        boolean continueMerging(SectionInfo section, SectionInfo withSection,
                int sectionAppCount, int numAppsPerRow, int mergeCount);
    }

    private Launcher mLauncher;

    // The set of apps from the system not including predictions
    private final List<AppInfo> mApps = new ArrayList<>();
    private final HashMap<ComponentKey, AppInfo> mComponentToAppMap = new HashMap<>();

    // The set of filtered apps with the current filter
    private List<AppInfo> mFilteredApps = new ArrayList<>();
    // The current set of adapter items
    private List<AdapterItem> mAdapterItems = new ArrayList<>();
    // The set of sections for the apps with the current filter
    private List<SectionInfo> mSections = new ArrayList<>();
    // The set of sections that we allow fast-scrolling to (includes non-merged sections)
    private List<FastScrollSectionInfo> mFastScrollerSections = new ArrayList<>();
    // The set of predicted app component names
    private List<ComponentKey> mPredictedAppComponents = new ArrayList<>();
    // The set of predicted apps resolved from the component names and the current set of apps
    private List<AppInfo> mPredictedApps = new ArrayList<>();
    // The of ordered component names as a result of a search query
    private ArrayList<ComponentKey> mSearchResults;
    private HashMap<CharSequence, String> mCachedSectionNames = new HashMap<>();
    private AllAppsGridAdapter mAdapter;
    private AlphabeticIndexCompat mIndexer;
    private AppNameComparator mAppNameComparator;
    private MergeAlgorithm mMergeAlgorithm;
    private int mNumAppsPerRow;
    private int mNumPredictedAppsPerRow;
    private int mNumAppRowsInAdapter;
    private int  mAllAppListSortMode;
    private SharedPreferences mAllAppListPreferences;
    private boolean isHideAppsMode = false;
    private List<HideAppInfo> mHideApps = new ArrayList<HideAppInfo>() ;
    private List<AppInfo> mRemoveApps = new ArrayList<>();

    public AlphabeticalAppsList(Context context) {
        mLauncher = Launcher.getLauncher(context);
        mIndexer = new AlphabeticIndexCompat(context);
        mAppNameComparator = new AppNameComparator(context);
        mAllAppListPreferences = mLauncher.getSharedPreferences(ALL_APP_SORT_MODE_KEY,
                Context.MODE_PRIVATE);
        mAllAppListSortMode = mAllAppListPreferences.getInt(ALL_APP_SORT_MODE_KEY,
                ALL_APP_ALPHABETICAL_MODE);
    }

    /**
     * Sets the number of apps per row.
     */
    public void setNumAppsPerRow(int numAppsPerRow, int numPredictedAppsPerRow,
            MergeAlgorithm mergeAlgorithm) {
        mNumAppsPerRow = numAppsPerRow;
        mNumPredictedAppsPerRow = numPredictedAppsPerRow;
        mMergeAlgorithm = mergeAlgorithm;

        updateAdapterItems();
    }

    /**
     * Sets the adapter to notify when this dataset changes.
     */
    public void setAdapter(AllAppsGridAdapter adapter) {
        mAdapter = adapter;
    }
    public RecyclerView.Adapter getAdapter() {
        return mAdapter;
    }

    /**
     * Returns all the apps.
     */
    public List<AppInfo> getApps() {
        return mApps;
    }

    /**
     * Returns sections of all the current filtered applications.
     */
    public List<SectionInfo> getSections() {
        return mSections;
    }

    /**
     * Returns fast scroller sections of all the current filtered applications.
     */
    public List<FastScrollSectionInfo> getFastScrollerSections() {
        return mFastScrollerSections;
    }

    /**
     * Returns the current filtered list of applications broken down into their sections.
     */
    public List<AdapterItem> getAdapterItems() {
        return mAdapterItems;
    }

    public List<AppInfo> getRemoveApps(){
        return mRemoveApps;
    }

    public boolean isHideApp(AppInfo item){
        for(HideAppInfo info : mHideApps){
            if(item.componentName.getPackageName().equals(info.getComponentPackage()) &&
               item.componentName.getClassName().equals(info.getComponentClass())){
                    return true;
                }
            }
        return false;
    }

    public void removeHideapp(){
        List<AppInfo> removepack = new ArrayList<>();
        for(AppInfo item : mApps){
            for(HideAppInfo info : mHideApps){
                if(item.componentName.getPackageName().equals(info.getComponentPackage()) &&
                item.componentName.getClassName().equals(info.getComponentClass())){
                    removepack.add(item);
                }
            }
        }
        if(mHideApps.size() == 0){
            mRemoveApps.clear();
        }
        if(removepack.size() > 0){
            mRemoveApps.clear();
            mRemoveApps.addAll(removepack);
            removeApps(mRemoveApps);
        }
    }

    public List<HideAppInfo>  readHideAppList() throws Exception{
        List<HideAppInfo> hideapps = new ArrayList<HideAppInfo>() ;

        File xmlFile = new File(mLauncher.getFilesDir(), "hide.xml");
        if (xmlFile == null || (xmlFile != null && !xmlFile.exists())) {
            return hideapps; // hide list is empty, directly return hide list
        }
        FileInputStream inputStream = new FileInputStream(xmlFile);
        try {
            hideapps = HideAppService.read(inputStream);
        } catch (Exception e) {
            e.printStackTrace();
        }
        mHideApps.clear();
        mHideApps.addAll(hideapps);
        return hideapps;
    }
    public void saveHideAppList() throws Exception{
        File xmlFile = new File(mLauncher.getFilesDir(), "hide.xml");
        FileOutputStream outStream = new FileOutputStream(xmlFile);
        HideAppService.save(mHideApps, outStream);
    }

    public void showHideapp(){
        addApps(mRemoveApps);
    }


    /**
     * Returns the number of rows of applications (not including predictions)
     */
    public int getNumAppRows() {
        return mNumAppRowsInAdapter;
    }

    /**
     * Returns the number of applications in this list.
     */
    public int getNumFilteredApps() {
        return mFilteredApps.size();
    }

    /**
     * Returns whether there are is a filter set.
     */
    public boolean hasFilter() {
        return (mSearchResults != null);
    }

    /**
     * Returns whether there are no filtered results.
     */
    public boolean hasNoFilteredResults() {
        return (mSearchResults != null) && mFilteredApps.isEmpty();
    }

    /**
     * Sets the sorted list of filtered components.
     */
    public boolean setOrderedFilter(ArrayList<ComponentKey> f) {
        if (mSearchResults != f) {
            boolean same = mSearchResults != null && mSearchResults.equals(f);
            mSearchResults = f;
            updateAdapterItems();
            return !same;
        }
        return false;
    }

    /**
     * Sets the current set of predicted apps.  Since this can be called before we get the full set
     * of applications, we should merge the results only in onAppsUpdated() which is idempotent.
     */
    public void setPredictedApps(List<ComponentKey> apps) {
        mPredictedAppComponents.clear();
        mPredictedAppComponents.addAll(apps);
        onAppsUpdated();
    }

    /**
     * Sets the current set of apps.
     */
    public void setApps(List<AppInfo> apps) {
        mComponentToAppMap.clear();
        addApps(apps);
    }

    /**
     * Adds new apps to the list.
     */
    public void addApps(List<AppInfo> apps) {
        updateApps(apps);
        if(!isHideAppsMode){
            try {
                readHideAppList();
                removeHideapp();
            } catch (Exception e) {
                // TODO Auto-generated catch block
                e.printStackTrace();
            }
        }
    }

    /**
     * Updates existing apps in the list
     */
    public void updateApps(List<AppInfo> apps) {
        for (AppInfo app : apps) {
            mComponentToAppMap.put(app.toComponentKey(), app);
        }
        onAppsUpdated();
    }

    /**
     * Removes some apps from the list.
     */
    public void removeApps(List<AppInfo> apps) {
        for (AppInfo app : apps) {
            mComponentToAppMap.remove(app.toComponentKey());
        }
        onAppsUpdated();
    }
    public void lockPreloadingApps() {
        List<ComponentInfo> custom_app_list = null;
        try {
            InputStream is = mLauncher.getAssets().open("custom_main_menu.xml");
            ComponentParserImpl pbp = new ComponentParserImpl();
            custom_app_list = pbp.parse(is);
        } catch (IOException e) {
            e.printStackTrace();
        } catch (Exception e) {
            e.printStackTrace();
        }
        if (custom_app_list != null && !custom_app_list.isEmpty()) {
            for (int i = 0; i < custom_app_list.size(); i++) {
                for (int j = 0; j < mApps.size(); j++) {
                    AppInfo info = mApps.get(j);
                    ComponentInfo cinfo = custom_app_list.get(i);
                    if (null != info && null != cinfo && null != info.componentName &&
                            info.componentName.getPackageName().
                            equals(cinfo.getComponentPackage()) &&
                            info.componentName.getClassName().
                            equals(cinfo.getComponentClass())) {
                        int row = cinfo.getRow() + 1;
                        int column = cinfo.getColumn() + 1;
                        int lockpos = mNumAppsPerRow * (row - 1) + column;
                        if (column <= mNumAppsPerRow && lockpos <= mApps.size()) {
                            Collections.swap(mApps, lockpos - 1, j);
                        }
                    }
                }
            }
        }
    }

    public void saveAllAppSortPreferences(){
        Editor editor = mAllAppListPreferences.edit();
        editor.putInt(ALL_APP_SORT_MODE_KEY, new Integer(mAllAppListSortMode));
        editor.commit();
    }

    public void sortLetterApp(List<AppInfo> apps) {
        mAllAppListSortMode = ALL_APP_ALPHABETICAL_MODE;
        saveAllAppSortPreferences();
        Collections.sort(apps, mAppNameComparator.getAppInfoComparator());
        if(!isHideAppsMode){
            updateAdapterItems();
        }
    }

    public void sortInstallTimeApp(List<AppInfo> apps) {
        mAllAppListSortMode = ALL_APP_INSTALLATION_TIME_MODE;
        saveAllAppSortPreferences();
        Collections.sort(apps, new AbstractUserComparator<ItemInfo>(mLauncher) {
            public int compare(ItemInfo obj1, ItemInfo obj2) {
                AppInfo a = (AppInfo) obj1;
                AppInfo b = (AppInfo) obj2;

                long firstInstallTime1 = a.getfirstInstallTime();
                long firstInstallTime2 = b.getfirstInstallTime();

                if (firstInstallTime1 > firstInstallTime2) {
                    return 1;
                } else if (firstInstallTime1 < firstInstallTime2) {
                    return -1;
                } else {
                    int result = compareTitles(a, b);
                    if (result == 0) {
                        return super.compare(a, b);
                    }
                    return result;
                }
            }
        });
        if(!isHideAppsMode){
            updateAdapterItems();
        }
    }

    int compareTitles(AppInfo a, AppInfo b) {
        // Ensure that we de-prioritize any titles that don't start with a linguistic letter or
        // digit
        String titleA = a.title.toString();
        String titleB = b.title.toString();
        boolean aStartsWithLetter = (titleA.length() > 0) &&
                Character.isLetterOrDigit(titleA.codePointAt(0));
        boolean bStartsWithLetter = (titleB.length() > 0) &&
                Character.isLetterOrDigit(titleB.codePointAt(0));
        if (aStartsWithLetter && !bStartsWithLetter) {
            return -1;
        } else if (!aStartsWithLetter && bStartsWithLetter) {
            return 1;
        }

        // Order by the title in the current locale
        int result = Collator.getInstance().compare(titleA, titleB);
        if (result == 0) {
            AppInfo aAppInfo = (AppInfo) a;
            AppInfo bAppInfo = (AppInfo) b;
            // If two apps have the same title, then order by the component name
            result = aAppInfo.componentName.compareTo(bAppInfo.componentName);
            if (result == 0) {
                // If the two apps are the same component, then prioritize by the order
                // that
                // the app user was created (prioritizing the main user's apps)
                return result;
            }
        }
        return result;
    }

    public void  setHideAppsMode(boolean mode){
        isHideAppsMode = mode;
        mAdapter.notifyDataSetChanged();
    }

    public boolean  getHideAppsMode(){
        return isHideAppsMode;
    }
    public List<HideAppInfo>  getHideApps(){
        return mHideApps;
    }

    public void setHideApps(List<HideAppInfo> hideApps) {
        mHideApps = hideApps;
    }

    /**
     * Updates internals when the set of apps are updated.
     */
    private void onAppsUpdated() {
        // Sort the list of apps
        mApps.clear();
        mApps.addAll(mComponentToAppMap.values());
        // As a special case for some languages (currently only Simplified Chinese), we may need to
        // coalesce sections
        Locale curLocale = mLauncher.getResources().getConfiguration().locale;
        TreeMap<String, ArrayList<AppInfo>> sectionMap = null;
        boolean localeRequiresSectionSorting = curLocale.equals(Locale.SIMPLIFIED_CHINESE);
        if (localeRequiresSectionSorting) {
            // Compute the section headers.  We use a TreeMap with the section name comparator to
            // ensure that the sections are ordered when we iterate over it later
            sectionMap = new TreeMap<>(mAppNameComparator.getSectionNameComparator());
            for (AppInfo info : mApps) {
                // Add the section to the cache
                String sectionName = getAndUpdateCachedSectionName(info.title);

                // Add it to the mapping
                ArrayList<AppInfo> sectionApps = sectionMap.get(sectionName);
                if (sectionApps == null) {
                    sectionApps = new ArrayList<>();
                    sectionMap.put(sectionName, sectionApps);
                }
                sectionApps.add(info);
            }

            // Add each of the section apps to the list in order
            List<AppInfo> allApps = new ArrayList<>(mApps.size());
            for (Map.Entry<String, ArrayList<AppInfo>> entry : sectionMap.entrySet()) {
                allApps.addAll(entry.getValue());
            }

            mApps.clear();
            mApps.addAll(allApps);
        } else {
            // Just compute the section headers for use below
            for (AppInfo info : mApps) {
                // Add the section to the cache
                getAndUpdateCachedSectionName(info.title);
            }
        }
        if (mAllAppListSortMode == ALL_APP_ALPHABETICAL_MODE) {
            Collections.sort(mApps, mAppNameComparator.getAppInfoComparator());
        } else if (mAllAppListSortMode == ALL_APP_INSTALLATION_TIME_MODE) {
            sortInstallTimeApp(mApps);
        }
        if (LauncherAppState.isCustomWorkspace()) {
            lockPreloadingApps();
        }
        if(isHideAppsMode){
            List<AppInfo> noHideApps = new ArrayList<>();
            for (AppInfo info : mApps) {
                if(!isHideApp(info)){
                    noHideApps.add(info);
                }
            }
            if(mAllAppListSortMode == ALL_APP_ALPHABETICAL_MODE){
                sortLetterApp(mRemoveApps);
            } else if(mAllAppListSortMode == ALL_APP_INSTALLATION_TIME_MODE){
                sortInstallTimeApp(mRemoveApps);
            }
            mApps.clear();
            mApps.addAll(mRemoveApps);
            mApps.addAll(noHideApps);
        }

        // Recompose the set of adapter items from the current set of apps
        updateAdapterItems();
    }

    /**
     * Updates the set of filtered apps with the current filter.  At this point, we expect
     * mCachedSectionNames to have been calculated for the set of all apps in mApps.
     */
    private void updateAdapterItems() {
        SectionInfo lastSectionInfo = null;
        String lastSectionName = null;
        FastScrollSectionInfo lastFastScrollerSectionInfo = null;
        int position = 0;
        int appIndex = 0;

        // Prepare to update the list of sections, filtered apps, etc.
        mFilteredApps.clear();
        mFastScrollerSections.clear();
        mAdapterItems.clear();
        mSections.clear();

        if (DEBUG_PREDICTIONS) {
            if (mPredictedAppComponents.isEmpty() && !mApps.isEmpty()) {
                mPredictedAppComponents.add(new ComponentKey(mApps.get(0).componentName,
                        UserHandleCompat.myUserHandle()));
                mPredictedAppComponents.add(new ComponentKey(mApps.get(0).componentName,
                        UserHandleCompat.myUserHandle()));
                mPredictedAppComponents.add(new ComponentKey(mApps.get(0).componentName,
                        UserHandleCompat.myUserHandle()));
                mPredictedAppComponents.add(new ComponentKey(mApps.get(0).componentName,
                        UserHandleCompat.myUserHandle()));
            }
        }

        // Add the search divider
        mAdapterItems.add(AdapterItem.asSearchDivder(position++));

        // Process the predicted app components
        mPredictedApps.clear();
        if (mPredictedAppComponents != null && !mPredictedAppComponents.isEmpty() && !hasFilter()) {
            for (ComponentKey ck : mPredictedAppComponents) {
                AppInfo info = mComponentToAppMap.get(ck);
                if (info != null) {
                    mPredictedApps.add(info);
                } else {
                    if (ProviderConfig.IS_DOGFOOD_BUILD) {
                        Log.e(TAG, "Predicted app not found: " + ck);
                    }
                }
                // Stop at the number of predicted apps
                if (mPredictedApps.size() == mNumPredictedAppsPerRow) {
                    break;
                }
            }

            if (!mPredictedApps.isEmpty()) {
                // Add a section for the predictions
                lastSectionInfo = new SectionInfo();
                lastFastScrollerSectionInfo = new FastScrollSectionInfo("");
                AdapterItem sectionItem = AdapterItem.asSectionBreak(position++, lastSectionInfo);
                mSections.add(lastSectionInfo);
                mFastScrollerSections.add(lastFastScrollerSectionInfo);
                mAdapterItems.add(sectionItem);

                // Add the predicted app items
                for (AppInfo info : mPredictedApps) {
                    AdapterItem appItem = AdapterItem.asPredictedApp(position++, lastSectionInfo,
                            "", lastSectionInfo.numApps++, info, appIndex++);
                    if (lastSectionInfo.firstAppItem == null) {
                        lastSectionInfo.firstAppItem = appItem;
                        lastFastScrollerSectionInfo.fastScrollToItem = appItem;
                    }
                    mAdapterItems.add(appItem);
                    mFilteredApps.add(info);
                }

                mAdapterItems.add(AdapterItem.asPredictionDivider(position++));
            }
        }

        // Recreate the filtered and sectioned apps (for convenience for the grid layout) from the
        // ordered set of sections
        for (AppInfo info : getFiltersAppInfos()) {
            String sectionName = getAndUpdateCachedSectionName(info.title);

            // Create a new section if the section names do not match
            if (lastSectionInfo == null || !sectionName.equals(lastSectionName)) {
                lastSectionName = sectionName;
                lastSectionInfo = new SectionInfo();
                lastFastScrollerSectionInfo = new FastScrollSectionInfo(sectionName);
                mSections.add(lastSectionInfo);
                mFastScrollerSections.add(lastFastScrollerSectionInfo);

                // Create a new section item to break the flow of items in the list
                if (!hasFilter()) {
                    AdapterItem sectionItem = AdapterItem.asSectionBreak(position++, lastSectionInfo);
                    mAdapterItems.add(sectionItem);
                }
            }

            // Create an app item
            AdapterItem appItem = AdapterItem.asApp(position++, lastSectionInfo, sectionName,
                    lastSectionInfo.numApps++, info, appIndex++);
            if (lastSectionInfo.firstAppItem == null) {
                lastSectionInfo.firstAppItem = appItem;
                lastFastScrollerSectionInfo.fastScrollToItem = appItem;
            }
            mAdapterItems.add(appItem);
            mFilteredApps.add(info);
        }

        // Append the search market item if we are currently searching
        if (hasFilter()) {
            if (hasNoFilteredResults()) {
                mAdapterItems.add(AdapterItem.asEmptySearch(position++));
            } else {
                mAdapterItems.add(AdapterItem.asMarketDivider(position++));
            }
            mAdapterItems.add(AdapterItem.asMarketSearch(position++));
        }

        // Merge multiple sections together as requested by the merge strategy for this device
        mergeSections();

        if (mNumAppsPerRow != 0) {
            // Update the number of rows in the adapter after we do all the merging (otherwise, we
            // would have to shift the values again)
            int numAppsInSection = 0;
            int numAppsInRow = 0;
            int rowIndex = -1;
            for (AdapterItem item : mAdapterItems) {
                item.rowIndex = 0;
                if (AllAppsGridAdapter.isDividerViewType(item.viewType)) {
                    numAppsInSection = 0;
                } else if (AllAppsGridAdapter.isIconViewType(item.viewType)) {
                    if (numAppsInSection % mNumAppsPerRow == 0) {
                        numAppsInRow = 0;
                        rowIndex++;
                    }
                    item.rowIndex = rowIndex;
                    item.rowAppIndex = numAppsInRow;
                    numAppsInSection++;
                    numAppsInRow++;
                }
            }
            mNumAppRowsInAdapter = rowIndex + 1;

            // Pre-calculate all the fast scroller fractions
            switch (mFastScrollDistributionMode) {
                case FAST_SCROLL_FRACTION_DISTRIBUTE_BY_ROWS_FRACTION:
                    float rowFraction = 1f / mNumAppRowsInAdapter;
                    for (FastScrollSectionInfo info : mFastScrollerSections) {
                        AdapterItem item = info.fastScrollToItem;
                        if (!AllAppsGridAdapter.isIconViewType(item.viewType)) {
                            info.touchFraction = 0f;
                            continue;
                        }

                        float subRowFraction = item.rowAppIndex * (rowFraction / mNumAppsPerRow);
                        info.touchFraction = item.rowIndex * rowFraction + subRowFraction;
                    }
                    break;
                case FAST_SCROLL_FRACTION_DISTRIBUTE_BY_NUM_SECTIONS:
                    float perSectionTouchFraction = 1f / mFastScrollerSections.size();
                    float cumulativeTouchFraction = 0f;
                    for (FastScrollSectionInfo info : mFastScrollerSections) {
                        AdapterItem item = info.fastScrollToItem;
                        if (!AllAppsGridAdapter.isIconViewType(item.viewType)) {
                            info.touchFraction = 0f;
                            continue;
                        }
                        info.touchFraction = cumulativeTouchFraction;
                        cumulativeTouchFraction += perSectionTouchFraction;
                    }
                    break;
            }
        }

        // Refresh the recycler view
        if (mAdapter != null) {
            mAdapter.notifyDataSetChanged();
        }
    }

    private List<AppInfo> getFiltersAppInfos() {
        if (mSearchResults == null) {
            return mApps;
        }

        ArrayList<AppInfo> result = new ArrayList<>();
        for (ComponentKey key : mSearchResults) {
            AppInfo match = mComponentToAppMap.get(key);
            if (match != null) {
                result.add(match);
            }
        }
        return result;
    }

    /**
     * Merges multiple sections to reduce visual raggedness.
     */
    private void mergeSections() {
        // Ignore merging until we have an algorithm and a valid row size
        if (mMergeAlgorithm == null || mNumAppsPerRow == 0) {
            return;
        }

        // Go through each section and try and merge some of the sections
        if (!hasFilter()) {
            int sectionAppCount = 0;
            for (int i = 0; i < mSections.size() - 1; i++) {
                SectionInfo section = mSections.get(i);
                sectionAppCount = section.numApps;
                int mergeCount = 1;

                // Merge rows based on the current strategy
                while (i < (mSections.size() - 1) &&
                        mMergeAlgorithm.continueMerging(section, mSections.get(i + 1),
                                sectionAppCount, mNumAppsPerRow, mergeCount)) {
                    SectionInfo nextSection = mSections.remove(i + 1);

                    // Remove the next section break
                    mAdapterItems.remove(nextSection.sectionBreakItem);
                    int pos = mAdapterItems.indexOf(section.firstAppItem);

                    // Point the section for these new apps to the merged section
                    int nextPos = pos + section.numApps;
                    for (int j = nextPos; j < (nextPos + nextSection.numApps); j++) {
                        AdapterItem item = mAdapterItems.get(j);
                        item.sectionInfo = section;
                        item.sectionAppIndex += section.numApps;
                    }

                    // Update the following adapter items of the removed section item
                    pos = mAdapterItems.indexOf(nextSection.firstAppItem);
                    for (int j = pos; j < mAdapterItems.size(); j++) {
                        AdapterItem item = mAdapterItems.get(j);
                        item.position--;
                    }
                    section.numApps += nextSection.numApps;
                    sectionAppCount += nextSection.numApps;

                    if (DEBUG) {
                        Log.d(TAG, "Merging: " + nextSection.firstAppItem.sectionName +
                                " to " + section.firstAppItem.sectionName +
                                " mergedNumRows: " + (sectionAppCount / mNumAppsPerRow));
                    }
                    mergeCount++;
                }
            }
        }
    }

    /**
     * Returns the cached section name for the given title, recomputing and updating the cache if
     * the title has no cached section name.
     */
    private String getAndUpdateCachedSectionName(CharSequence title) {
        String sectionName = mCachedSectionNames.get(title);
        if (sectionName == null) {
            sectionName = mIndexer.computeSectionName(title);
            mCachedSectionNames.put(title, sectionName);
        }
        return sectionName;
    }
}<|MERGE_RESOLUTION|>--- conflicted
+++ resolved
@@ -16,40 +16,18 @@
 package com.android.launcher3.allapps;
 
 import android.content.Context;
-<<<<<<< HEAD
-import android.content.SharedPreferences;
-import android.content.SharedPreferences.Editor;
-import android.support.v7.widget.RecyclerView;
-=======
->>>>>>> 74d3aa72
 import android.util.Log;
 
 import com.android.launcher3.AppInfo;
 import com.android.launcher3.Launcher;
 import com.android.launcher3.compat.AlphabeticIndexCompat;
 import com.android.launcher3.compat.UserHandleCompat;
-<<<<<<< HEAD
-import com.android.launcher3.ItemInfo;
-import com.android.launcher3.model.AbstractUserComparator;
-import com.android.launcher3.hideapp.HideAppInfo;
-import com.android.launcher3.hideapp.HideAppService;
-=======
 import com.android.launcher3.config.ProviderConfig;
->>>>>>> 74d3aa72
 import com.android.launcher3.model.AppNameComparator;
-import com.android.launcher3.R;
 import com.android.launcher3.util.ComponentKey;
-import com.android.launcher3.xml.ComponentInfo;
-import com.android.launcher3.xml.ComponentParserImpl;
-import java.io.File;
-import java.io.FileInputStream;
-import java.io.FileOutputStream;
-import java.io.InputStream;
-import java.io.IOException;
-import java.text.Collator;
+
 import java.util.ArrayList;
 import java.util.Collections;
-import java.util.Comparator;
 import java.util.HashMap;
 import java.util.List;
 import java.util.Locale;
@@ -67,10 +45,6 @@
 
     private static final int FAST_SCROLL_FRACTION_DISTRIBUTE_BY_ROWS_FRACTION = 0;
     private static final int FAST_SCROLL_FRACTION_DISTRIBUTE_BY_NUM_SECTIONS = 1;
-
-    private static final int ALL_APP_ALPHABETICAL_MODE = 1;
-    private static final int ALL_APP_INSTALLATION_TIME_MODE = 2;
-    private static String ALL_APP_SORT_MODE_KEY="all_app_sort_mode";
 
     private final int mFastScrollDistributionMode = FAST_SCROLL_FRACTION_DISTRIBUTE_BY_NUM_SECTIONS;
 
@@ -233,20 +207,11 @@
     private int mNumAppsPerRow;
     private int mNumPredictedAppsPerRow;
     private int mNumAppRowsInAdapter;
-    private int  mAllAppListSortMode;
-    private SharedPreferences mAllAppListPreferences;
-    private boolean isHideAppsMode = false;
-    private List<HideAppInfo> mHideApps = new ArrayList<HideAppInfo>() ;
-    private List<AppInfo> mRemoveApps = new ArrayList<>();
 
     public AlphabeticalAppsList(Context context) {
         mLauncher = Launcher.getLauncher(context);
         mIndexer = new AlphabeticIndexCompat(context);
         mAppNameComparator = new AppNameComparator(context);
-        mAllAppListPreferences = mLauncher.getSharedPreferences(ALL_APP_SORT_MODE_KEY,
-                Context.MODE_PRIVATE);
-        mAllAppListSortMode = mAllAppListPreferences.getInt(ALL_APP_SORT_MODE_KEY,
-                ALL_APP_ALPHABETICAL_MODE);
     }
 
     /**
@@ -267,9 +232,6 @@
     public void setAdapter(AllAppsGridAdapter adapter) {
         mAdapter = adapter;
     }
-    public RecyclerView.Adapter getAdapter() {
-        return mAdapter;
-    }
 
     /**
      * Returns all the apps.
@@ -298,68 +260,6 @@
     public List<AdapterItem> getAdapterItems() {
         return mAdapterItems;
     }
-
-    public List<AppInfo> getRemoveApps(){
-        return mRemoveApps;
-    }
-
-    public boolean isHideApp(AppInfo item){
-        for(HideAppInfo info : mHideApps){
-            if(item.componentName.getPackageName().equals(info.getComponentPackage()) &&
-               item.componentName.getClassName().equals(info.getComponentClass())){
-                    return true;
-                }
-            }
-        return false;
-    }
-
-    public void removeHideapp(){
-        List<AppInfo> removepack = new ArrayList<>();
-        for(AppInfo item : mApps){
-            for(HideAppInfo info : mHideApps){
-                if(item.componentName.getPackageName().equals(info.getComponentPackage()) &&
-                item.componentName.getClassName().equals(info.getComponentClass())){
-                    removepack.add(item);
-                }
-            }
-        }
-        if(mHideApps.size() == 0){
-            mRemoveApps.clear();
-        }
-        if(removepack.size() > 0){
-            mRemoveApps.clear();
-            mRemoveApps.addAll(removepack);
-            removeApps(mRemoveApps);
-        }
-    }
-
-    public List<HideAppInfo>  readHideAppList() throws Exception{
-        List<HideAppInfo> hideapps = new ArrayList<HideAppInfo>() ;
-
-        File xmlFile = new File(mLauncher.getFilesDir(), "hide.xml");
-        if (xmlFile == null || (xmlFile != null && !xmlFile.exists())) {
-            return hideapps; // hide list is empty, directly return hide list
-        }
-        FileInputStream inputStream = new FileInputStream(xmlFile);
-        try {
-            hideapps = HideAppService.read(inputStream);
-        } catch (Exception e) {
-            e.printStackTrace();
-        }
-        mHideApps.clear();
-        mHideApps.addAll(hideapps);
-        return hideapps;
-    }
-    public void saveHideAppList() throws Exception{
-        File xmlFile = new File(mLauncher.getFilesDir(), "hide.xml");
-        FileOutputStream outStream = new FileOutputStream(xmlFile);
-        HideAppService.save(mHideApps, outStream);
-    }
-
-    public void showHideapp(){
-        addApps(mRemoveApps);
-    }
-
 
     /**
      * Returns the number of rows of applications (not including predictions)
@@ -425,15 +325,6 @@
      */
     public void addApps(List<AppInfo> apps) {
         updateApps(apps);
-        if(!isHideAppsMode){
-            try {
-                readHideAppList();
-                removeHideapp();
-            } catch (Exception e) {
-                // TODO Auto-generated catch block
-                e.printStackTrace();
-            }
-        }
     }
 
     /**
@@ -454,130 +345,6 @@
             mComponentToAppMap.remove(app.toComponentKey());
         }
         onAppsUpdated();
-    }
-    public void lockPreloadingApps() {
-        List<ComponentInfo> custom_app_list = null;
-        try {
-            InputStream is = mLauncher.getAssets().open("custom_main_menu.xml");
-            ComponentParserImpl pbp = new ComponentParserImpl();
-            custom_app_list = pbp.parse(is);
-        } catch (IOException e) {
-            e.printStackTrace();
-        } catch (Exception e) {
-            e.printStackTrace();
-        }
-        if (custom_app_list != null && !custom_app_list.isEmpty()) {
-            for (int i = 0; i < custom_app_list.size(); i++) {
-                for (int j = 0; j < mApps.size(); j++) {
-                    AppInfo info = mApps.get(j);
-                    ComponentInfo cinfo = custom_app_list.get(i);
-                    if (null != info && null != cinfo && null != info.componentName &&
-                            info.componentName.getPackageName().
-                            equals(cinfo.getComponentPackage()) &&
-                            info.componentName.getClassName().
-                            equals(cinfo.getComponentClass())) {
-                        int row = cinfo.getRow() + 1;
-                        int column = cinfo.getColumn() + 1;
-                        int lockpos = mNumAppsPerRow * (row - 1) + column;
-                        if (column <= mNumAppsPerRow && lockpos <= mApps.size()) {
-                            Collections.swap(mApps, lockpos - 1, j);
-                        }
-                    }
-                }
-            }
-        }
-    }
-
-    public void saveAllAppSortPreferences(){
-        Editor editor = mAllAppListPreferences.edit();
-        editor.putInt(ALL_APP_SORT_MODE_KEY, new Integer(mAllAppListSortMode));
-        editor.commit();
-    }
-
-    public void sortLetterApp(List<AppInfo> apps) {
-        mAllAppListSortMode = ALL_APP_ALPHABETICAL_MODE;
-        saveAllAppSortPreferences();
-        Collections.sort(apps, mAppNameComparator.getAppInfoComparator());
-        if(!isHideAppsMode){
-            updateAdapterItems();
-        }
-    }
-
-    public void sortInstallTimeApp(List<AppInfo> apps) {
-        mAllAppListSortMode = ALL_APP_INSTALLATION_TIME_MODE;
-        saveAllAppSortPreferences();
-        Collections.sort(apps, new AbstractUserComparator<ItemInfo>(mLauncher) {
-            public int compare(ItemInfo obj1, ItemInfo obj2) {
-                AppInfo a = (AppInfo) obj1;
-                AppInfo b = (AppInfo) obj2;
-
-                long firstInstallTime1 = a.getfirstInstallTime();
-                long firstInstallTime2 = b.getfirstInstallTime();
-
-                if (firstInstallTime1 > firstInstallTime2) {
-                    return 1;
-                } else if (firstInstallTime1 < firstInstallTime2) {
-                    return -1;
-                } else {
-                    int result = compareTitles(a, b);
-                    if (result == 0) {
-                        return super.compare(a, b);
-                    }
-                    return result;
-                }
-            }
-        });
-        if(!isHideAppsMode){
-            updateAdapterItems();
-        }
-    }
-
-    int compareTitles(AppInfo a, AppInfo b) {
-        // Ensure that we de-prioritize any titles that don't start with a linguistic letter or
-        // digit
-        String titleA = a.title.toString();
-        String titleB = b.title.toString();
-        boolean aStartsWithLetter = (titleA.length() > 0) &&
-                Character.isLetterOrDigit(titleA.codePointAt(0));
-        boolean bStartsWithLetter = (titleB.length() > 0) &&
-                Character.isLetterOrDigit(titleB.codePointAt(0));
-        if (aStartsWithLetter && !bStartsWithLetter) {
-            return -1;
-        } else if (!aStartsWithLetter && bStartsWithLetter) {
-            return 1;
-        }
-
-        // Order by the title in the current locale
-        int result = Collator.getInstance().compare(titleA, titleB);
-        if (result == 0) {
-            AppInfo aAppInfo = (AppInfo) a;
-            AppInfo bAppInfo = (AppInfo) b;
-            // If two apps have the same title, then order by the component name
-            result = aAppInfo.componentName.compareTo(bAppInfo.componentName);
-            if (result == 0) {
-                // If the two apps are the same component, then prioritize by the order
-                // that
-                // the app user was created (prioritizing the main user's apps)
-                return result;
-            }
-        }
-        return result;
-    }
-
-    public void  setHideAppsMode(boolean mode){
-        isHideAppsMode = mode;
-        mAdapter.notifyDataSetChanged();
-    }
-
-    public boolean  getHideAppsMode(){
-        return isHideAppsMode;
-    }
-    public List<HideAppInfo>  getHideApps(){
-        return mHideApps;
-    }
-
-    public void setHideApps(List<HideAppInfo> hideApps) {
-        mHideApps = hideApps;
     }
 
     /**
@@ -587,6 +354,8 @@
         // Sort the list of apps
         mApps.clear();
         mApps.addAll(mComponentToAppMap.values());
+        Collections.sort(mApps, mAppNameComparator.getAppInfoComparator());
+
         // As a special case for some languages (currently only Simplified Chinese), we may need to
         // coalesce sections
         Locale curLocale = mLauncher.getResources().getConfiguration().locale;
@@ -623,30 +392,6 @@
                 // Add the section to the cache
                 getAndUpdateCachedSectionName(info.title);
             }
-        }
-        if (mAllAppListSortMode == ALL_APP_ALPHABETICAL_MODE) {
-            Collections.sort(mApps, mAppNameComparator.getAppInfoComparator());
-        } else if (mAllAppListSortMode == ALL_APP_INSTALLATION_TIME_MODE) {
-            sortInstallTimeApp(mApps);
-        }
-        if (LauncherAppState.isCustomWorkspace()) {
-            lockPreloadingApps();
-        }
-        if(isHideAppsMode){
-            List<AppInfo> noHideApps = new ArrayList<>();
-            for (AppInfo info : mApps) {
-                if(!isHideApp(info)){
-                    noHideApps.add(info);
-                }
-            }
-            if(mAllAppListSortMode == ALL_APP_ALPHABETICAL_MODE){
-                sortLetterApp(mRemoveApps);
-            } else if(mAllAppListSortMode == ALL_APP_INSTALLATION_TIME_MODE){
-                sortInstallTimeApp(mRemoveApps);
-            }
-            mApps.clear();
-            mApps.addAll(mRemoveApps);
-            mApps.addAll(noHideApps);
         }
 
         // Recompose the set of adapter items from the current set of apps
