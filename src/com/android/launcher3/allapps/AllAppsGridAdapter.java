--- conflicted
+++ resolved
@@ -33,18 +33,12 @@
 import android.view.View.OnFocusChangeListener;
 import android.view.ViewConfiguration;
 import android.view.ViewGroup;
-import android.view.ViewGroup.LayoutParams;
 import android.view.accessibility.AccessibilityEvent;
-import android.widget.ImageView;
 import android.widget.TextView;
 
 import com.android.launcher3.AppInfo;
 import com.android.launcher3.BubbleTextView;
-<<<<<<< HEAD
-import com.android.launcher3.hideapp.HideAppInfo;
-=======
 import com.android.launcher3.DeviceProfile;
->>>>>>> 74d3aa72
 import com.android.launcher3.Launcher;
 import com.android.launcher3.R;
 import com.android.launcher3.Utilities;
@@ -89,9 +83,6 @@
     public static final int VIEW_TYPE_MASK_ICON = VIEW_TYPE_ICON
             | VIEW_TYPE_PREDICTION_ICON;
 
-
-    public static HashMap<Integer, Integer> mHideMap = new HashMap<>();
-    public static HashMap<Integer, Integer> mHideFrontBg = new HashMap<>();
 
     public interface BindViewCallback {
         public void onBindView(ViewHolder holder);
@@ -457,26 +448,15 @@
         switch (viewType) {
             case VIEW_TYPE_SECTION_BREAK:
                 return new ViewHolder(new View(parent.getContext()));
-<<<<<<< HEAD
-            case ICON_VIEW_TYPE: {
-                View contentView = mLayoutInflater.inflate(R.layout.all_apps_icon, parent, false);
-                BubbleTextView icon = (BubbleTextView) contentView.findViewById(R.id.icon);
-                icon.setOnTouchListener(mTouchListener);
-=======
             case VIEW_TYPE_ICON:
                 /* falls through */
             case VIEW_TYPE_PREDICTION_ICON: {
                 BubbleTextView icon = (BubbleTextView) mLayoutInflater.inflate(
                         R.layout.all_apps_icon, parent, false);
->>>>>>> 74d3aa72
                 icon.setOnClickListener(mIconClickListener);
                 icon.setOnLongClickListener(mIconLongClickListener);
                 icon.setLongPressTimeout(ViewConfiguration.get(parent.getContext())
                         .getLongPressTimeout());
-<<<<<<< HEAD
-                icon.setFocusable(true);
-                return new ViewHolder(contentView);
-=======
                 icon.setOnFocusChangeListener(mIconFocusListener);
 
                 // Ensure the all apps icon height matches the workspace icons
@@ -487,7 +467,6 @@
                 lp.height = cellSize.y;
                 icon.setLayoutParams(lp);
                 return new ViewHolder(icon);
->>>>>>> 74d3aa72
             }
             case VIEW_TYPE_EMPTY_SEARCH:
                 return new ViewHolder(mLayoutInflater.inflate(R.layout.all_apps_empty_search,
@@ -520,30 +499,9 @@
         switch (holder.getItemViewType()) {
             case VIEW_TYPE_ICON: {
                 AppInfo info = mApps.getAdapterItems().get(position).appInfo;
-                BubbleTextView icon = (BubbleTextView)  holder.mContent.findViewById(R.id.icon);
-                View hide_front = (View) holder.mContent.findViewById(R.id.hide_front_btn);
-                if (!mHideMap.containsKey(position)) {
-                    mHideMap.put(position, View.INVISIBLE);
-                }
-                if (mApps.isHideApp(info) && mApps.getHideAppsMode()) {
-                    mHideMap.put(position, View.VISIBLE);
-                } else {
-                    mHideMap.put(position, View.INVISIBLE);
-                }
-
-                ViewGroup.LayoutParams params = hide_front.getLayoutParams();
-                params.width = info.iconBitmap.getWidth();
-                params.height = info.iconBitmap.getHeight();
-                hide_front.setLayoutParams(params);
-                hide_front.setVisibility(mHideMap.get(position));
+                BubbleTextView icon = (BubbleTextView) holder.mContent;
                 icon.applyFromApplicationInfo(info);
-<<<<<<< HEAD
-                icon.setAccessibilityDelegate(
-                        LauncherAppState.getInstance().getAccessibilityDelegate());
-                icon.setPosition(position);
-=======
                 icon.setAccessibilityDelegate(mLauncher.getAccessibilityDelegate());
->>>>>>> 74d3aa72
                 break;
             }
             case VIEW_TYPE_PREDICTION_ICON: {
