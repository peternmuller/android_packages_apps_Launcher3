--- conflicted
+++ resolved
@@ -38,16 +38,6 @@
 
     public ComponentName componentName;
 
-<<<<<<< HEAD
-    public int unreadNum = 0;
-
-    static final int DOWNLOADED_FLAG = 1;
-    static final int UPDATED_SYSTEM_APP_FLAG = 2;
-
-    int flags = 0;
-
-=======
->>>>>>> bd58aaec
     /**
      * {@see ShortcutInfo#isDisabled}
      */
