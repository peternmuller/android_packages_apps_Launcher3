--- conflicted
+++ resolved
@@ -276,12 +276,6 @@
         float finalHotseatAlpha = (states.stateIsNormal || states.stateIsSpringLoaded ||
                 (FeatureFlags.LAUNCHER3_ALL_APPS_PULL_UP && states.stateIsNormalHidden)) ? 1f : 0f;
         float finalOverviewPanelAlpha = states.stateIsOverview ? 1f : 0f;
-<<<<<<< HEAD
-        float finalWorkspaceTranslationY = states.stateIsOverview || states.stateIsOverviewHidden ?
-                mWorkspace.getOverviewModeTranslationY() : 0;
-        float finalPageIndicatorTranslationY = 2*finalWorkspaceTranslationY;
-        float finalPageIndicatorAlpha = 1;
-=======
         float finalQsbAlpha = (states.stateIsNormal ||
                 (FeatureFlags.LAUNCHER3_ALL_APPS_PULL_UP && states.stateIsNormalHidden)) ? 1f : 0f;
 
@@ -291,7 +285,6 @@
         } else if (states.stateIsSpringLoaded) {
             finalWorkspaceTranslationY = mWorkspace.getSpringLoadedTranslationY();
         }
->>>>>>> 74d3aa72
 
         final int childCount = mWorkspace.getChildCount();
         final int customPageCount = mWorkspace.numCustomPages();
@@ -300,6 +293,8 @@
 
         if (states.oldStateIsOverview) {
             mWorkspace.disableFreeScroll();
+        } else if (states.stateIsOverview) {
+            mWorkspace.enableFreeScroll();
         }
 
         if (!states.stateIsNormal) {
@@ -392,55 +387,7 @@
                     .setDuration(duration)
                     .setInterpolator(mZoomInInterpolator);
             mStateAnimator.play(scale);
-<<<<<<< HEAD
-            for (int index = 0; index < childCount; index++) {
-                final int i = index;
-                final CellLayout cl = (CellLayout) mWorkspace.getChildAt(i);
-                float currentAlpha = cl.getShortcutsAndWidgets().getAlpha();
-                if (mOldAlphas[i] == 0 && mNewAlphas[i] == 0) {
-                    cl.setBackgroundAlpha(mNewBackgroundAlphas[i]);
-                    cl.setShortcutAndWidgetAlpha(mNewAlphas[i]);
-                } else {
-                    if (layerViews != null) {
-                        layerViews.put(cl, LauncherStateTransitionAnimation.BUILD_LAYER);
-                    }
-                    if (mOldAlphas[i] != mNewAlphas[i] || currentAlpha != mNewAlphas[i]) {
-                        LauncherViewPropertyAnimator alphaAnim =
-                                new LauncherViewPropertyAnimator(cl.getShortcutsAndWidgets());
-                        alphaAnim.alpha(mNewAlphas[i])
-                                .setDuration(duration)
-                                .setInterpolator(mZoomInInterpolator);
-                        mStateAnimator.play(alphaAnim);
-                    }
-                    if (mOldBackgroundAlphas[i] != 0 ||
-                            mNewBackgroundAlphas[i] != 0) {
-                        ValueAnimator bgAnim = ObjectAnimator.ofFloat(cl, "backgroundAlpha",
-                                mOldBackgroundAlphas[i], mNewBackgroundAlphas[i]);
-                                LauncherAnimUtils.ofFloat(cl, 0f, 1f);
-                        bgAnim.setInterpolator(mZoomInInterpolator);
-                        bgAnim.setDuration(duration);
-                        mStateAnimator.play(bgAnim);
-                    }
-                }
-            }
-            Animator pageIndicatorAlpha;
-            if (pageIndicator != null) {
-                pageIndicatorAlpha = new LauncherViewPropertyAnimator(pageIndicator)
-                        .alpha(finalPageIndicatorAlpha).withLayer()
-                        .translationY(finalPageIndicatorTranslationY);
-                pageIndicatorAlpha.addListener(new AlphaUpdateListener(pageIndicator,
-                        accessibilityEnabled));
-            } else {
-                // create a dummy animation so we don't need to do null checks later
-                pageIndicatorAlpha = ValueAnimator.ofFloat(0, 0);
-            }
-
-            LauncherViewPropertyAnimator hotseatAlpha = new LauncherViewPropertyAnimator(hotseat)
-                    .alpha(finalHotseatAndPageIndicatorAlpha);
-            hotseatAlpha.addListener(new AlphaUpdateListener(hotseat, accessibilityEnabled));
-=======
             Animator hotseatAlpha = mWorkspace.createHotseatAlphaAnimator(finalHotseatAlpha);
->>>>>>> 74d3aa72
 
             LauncherViewPropertyAnimator overviewPanelAlpha =
                     new LauncherViewPropertyAnimator(overviewPanel).alpha(finalOverviewPanelAlpha);
@@ -491,19 +438,9 @@
         } else {
             overviewPanel.setAlpha(finalOverviewPanelAlpha);
             AlphaUpdateListener.updateVisibility(overviewPanel, accessibilityEnabled);
-<<<<<<< HEAD
-            hotseat.setAlpha(finalHotseatAndPageIndicatorAlpha);
-            AlphaUpdateListener.updateVisibility(hotseat, accessibilityEnabled);
-            if (pageIndicator != null) {
-                pageIndicator.setAlpha(finalHotseatAndPageIndicatorAlpha);
-                pageIndicator.setTranslationY(finalPageIndicatorTranslationY);
-                AlphaUpdateListener.updateVisibility(pageIndicator, accessibilityEnabled);
-            }
-=======
 
             qsbAlphaAnimation.end();
             mWorkspace.createHotseatAlphaAnimator(finalHotseatAlpha).end();
->>>>>>> 74d3aa72
             mWorkspace.updateCustomContentVisibility();
             mWorkspace.setScaleX(mNewScale);
             mWorkspace.setScaleY(mNewScale);
