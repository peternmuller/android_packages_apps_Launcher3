--- conflicted
+++ resolved
@@ -529,18 +529,9 @@
 
         if (!mOccupied.containsKey(item.screenId)) {
             GridOccupancy screen = new GridOccupancy(countX + 1, countY + 1);
-<<<<<<< HEAD
             if (item.screenId == Workspace.FIRST_SCREEN_ID) {
                 // Mark the first row as occupied (if the feature is enabled)
                 // in order to account for the QSB.
-=======
-            if (item.screenId == Workspace.FIRST_SCREEN_ID && (FeatureFlags.QSB_ON_FIRST_SCREEN
-                    && !shouldShowFirstPageWidget() && isFirstPagePinnedItemEnabled)) {
-                // Mark the first X columns (X is width of the search container) in the first row as
-                // occupied (if the feature is enabled) in order to account for the search
-                // container.
-                int spanX = mIDP.numSearchContainerColumns;
->>>>>>> 5622e0e9
                 int spanY = 1;
                 screen.markCells(0, 0, countX + 1, spanY, FeatureFlags.QSB_ON_FIRST_SCREEN);
             }
