--- conflicted
+++ resolved
@@ -11,8 +11,6 @@
 import android.util.Log;
 
 import com.android.launcher3.AppFilter;
-import com.android.launcher3.hideapp.HideAppInfo;
-import com.android.launcher3.hideapp.HideAppService;
 import com.android.launcher3.IconCache;
 import com.android.launcher3.InvariantDeviceProfile;
 import com.android.launcher3.ItemInfo;
@@ -23,9 +21,6 @@
 import com.android.launcher3.config.ProviderConfig;
 import com.android.launcher3.util.Preconditions;
 
-import java.io.File;
-import java.io.FileInputStream;
-import java.io.FileOutputStream;
 import java.util.ArrayList;
 import java.util.Collections;
 import java.util.Comparator;
@@ -48,19 +43,13 @@
     /* Map of widgets and shortcuts that are tracked per package. */
     private final HashMap<PackageItemInfo, ArrayList<WidgetItem>> mWidgetsList;
 
-    private ArrayList<PackageItemInfo> mRemovePackages = new ArrayList<>();
     private final AppWidgetManagerCompat mAppWidgetMgr;
     private final Comparator<ItemInfo> mAppNameComparator;
     private final IconCache mIconCache;
     private final AppFilter mAppFilter;
     private final AlphabeticIndexCompat mIndexer;
 
-<<<<<<< HEAD
-    private ArrayList<Object> mRawList;
-    private Context mContext;
-=======
     private ArrayList<WidgetItem> mRawList;
->>>>>>> 74d3aa72
 
     public WidgetsModel(Context context,  IconCache iconCache, AppFilter appFilter) {
         mAppWidgetMgr = AppWidgetManagerCompat.getInstance(context);
@@ -72,7 +61,6 @@
         mWidgetsList = new HashMap<>();
 
         mRawList = new ArrayList<>();
-        mContext= context;
     }
 
     @SuppressWarnings("unchecked")
@@ -110,18 +98,6 @@
 
     public boolean isEmpty() {
         return mRawList.isEmpty();
-    }
-
-    public List<HideAppInfo> readHideAppList() throws Exception {
-        File xmlFile = new File(mContext.getFilesDir(), "hide.xml");
-        FileInputStream inputStream = new FileInputStream(xmlFile);
-        List<HideAppInfo> hideapps = new ArrayList<HideAppInfo>();
-        try {
-            hideapps = HideAppService.read(inputStream);
-        } catch (Exception e) {
-            e.printStackTrace();
-        }
-        return hideapps;
     }
 
     public WidgetsModel updateAndClone(Context context) {
@@ -172,11 +148,6 @@
         // clear the lists.
         mWidgetsList.clear();
         mPackageItemInfos.clear();
-<<<<<<< HEAD
-        mWidgetAndShortcutNameComparator.reset();
-        mRemovePackages.clear();
-=======
->>>>>>> 74d3aa72
 
         InvariantDeviceProfile idp = LauncherAppState.getInstance().getInvariantDeviceProfile();
 
@@ -220,24 +191,6 @@
 
             widgetsShortcutsList.add(item);
         }
-        List<HideAppInfo> removepacks = new ArrayList<>();
-        try {
-            removepacks = readHideAppList();
-        } catch (Exception e) {
-        }
-
-        for (PackageItemInfo item : mPackageItemInfos) {
-            for (HideAppInfo info : removepacks) {
-                if (null != info && item != null
-                        && info.getComponentPackage().equals(item.packageName)) {
-                    mRemovePackages.add(item);
-                }
-            }
-        }
-
-        for (PackageItemInfo item : mRemovePackages) {
-            mPackageItemInfos.remove(item);
-        }
 
         // Update each package entry
         for (PackageItemInfo p : mPackageItemInfos) {
