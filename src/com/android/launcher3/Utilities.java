--- conflicted
+++ resolved
@@ -59,11 +59,7 @@
 import java.lang.reflect.InvocationTargetException;
 import java.lang.reflect.Method;
 import java.util.Collection;
-<<<<<<< HEAD
-import java.util.List;
-=======
 import java.util.HashSet;
->>>>>>> bd58aaec
 import java.util.Locale;
 import java.util.Set;
 import java.util.concurrent.Executor;
@@ -149,249 +145,6 @@
         return false;
     }
 
-<<<<<<< HEAD
-    static Bitmap createIconBitmapUnreadInfo(Context context, Bitmap b, int count) {
-
-        int textureWidth = b.getWidth();
-        final Resources resources = context.getResources();
-        final Canvas canvas = sCanvas;
-        canvas.setBitmap(b);
-
-        float textsize = resources.getDimension(R.dimen.infomation_count_textsize);
-        Paint countPaint = new Paint(Paint.ANTI_ALIAS_FLAG|Paint.DEV_KERN_TEXT_FLAG);
-        countPaint.setColor(Color.WHITE);
-        countPaint.setTextSize(textsize);
-
-        String text = String.valueOf(count);
-        if (count >= 1000) {
-            text = "999+";
-        }
-
-        float count_hight = resources.getDimension(R.dimen.infomation_count_height);
-        float padding = resources.getDimension(R.dimen.infomation_count_padding);
-        float radius = resources.getDimension(R.dimen.infomation_count_circle_radius);
-        int  textwidth = (int) (countPaint.measureText(text) + 1);
-        float width =textwidth + padding * 2;
-        width = Math.max(width, resources.getDimensionPixelSize(R.dimen.infomation_count_min_width));
-
-        RectF rect = new RectF(textureWidth - width -1, 1, textureWidth - 1, count_hight + 1);
-        Paint paint = new Paint();
-        paint.setAntiAlias(true);
-        paint.setColor(resources.getColor(R.color.infomation_count_circle_color));
-        canvas.drawRoundRect(rect , radius, radius, paint);
-
-        float x = textureWidth - (width + textwidth ) / 2 - 1;
-        float y = textsize;
-        canvas.drawText(text, x, y, countPaint);
-
-        return b;
-    }
-
-    public static Bitmap createIconBitmap(Cursor c, int iconIndex, Context context) {
-        byte[] data = c.getBlob(iconIndex);
-        try {
-            return createIconBitmap(BitmapFactory.decodeByteArray(data, 0, data.length), context);
-        } catch (Exception e) {
-            return null;
-        }
-    }
-
-    /**
-     * Returns a bitmap suitable for the all apps view. If the package or the resource do not
-     * exist, it returns null.
-     */
-    public static Bitmap createIconBitmap(String packageName, String resourceName,
-            Context context) {
-        PackageManager packageManager = context.getPackageManager();
-        // the resource
-        try {
-            Resources resources = packageManager.getResourcesForApplication(packageName);
-            if (resources != null) {
-                final int id = resources.getIdentifier(resourceName, null, null);
-                return createIconBitmap(
-                        resources.getDrawableForDensity(id, LauncherAppState.getInstance()
-                                .getInvariantDeviceProfile().fillResIconDpi), context);
-            }
-        } catch (Exception e) {
-            // Icon not found.
-        }
-        return null;
-    }
-
-    private static int getIconBitmapSize() {
-        return LauncherAppState.getInstance().getInvariantDeviceProfile().iconBitmapSize;
-    }
-
-    /**
-     * Returns a bitmap which is of the appropriate size to be displayed as an icon
-     */
-    public static Bitmap createIconBitmap(Bitmap icon, Context context) {
-        final int iconBitmapSize = getIconBitmapSize();
-        if (iconBitmapSize == icon.getWidth() && iconBitmapSize == icon.getHeight()) {
-            return icon;
-        }
-        return createIconBitmap(new BitmapDrawable(context.getResources(), icon), context);
-    }
-
-    /**
-     * Returns a bitmap suitable for the all apps view. The icon is badged for {@param user}.
-     * The bitmap is also visually normalized with other icons.
-     */
-    @TargetApi(Build.VERSION_CODES.LOLLIPOP)
-    public static Bitmap createBadgedIconBitmap(
-            Drawable icon, UserHandleCompat user, Context context) {
-        return createBadgedIconBitmap(icon, user, context, -1);
-    }
-
-    static Bitmap createBadgedIconBitmap(
-            Drawable icon, UserHandleCompat user, Context context, int count) {
-        float scale = FeatureFlags.LAUNCHER3_DISABLE_ICON_NORMALIZATION ?
-                1 : IconNormalizer.getInstance().getScale(icon, null);
-        Bitmap bitmap = createIconBitmap(icon, context, scale);
-
-        // create the unread icon's info here
-        if (isUnreadCountEnabled(context) && count > 0) {
-            bitmap = createIconBitmapUnreadInfo(context, bitmap, count);
-        }
-
-        return badgeIconForUser(bitmap, user, context);
-    }
-
-    /**
-     * Badges the provided icon with the user badge if required.
-     */
-    public static Bitmap badgeIconForUser(Bitmap icon,  UserHandleCompat user, Context context) {
-        if (Utilities.ATLEAST_LOLLIPOP && user != null
-                && !UserHandleCompat.myUserHandle().equals(user)) {
-            BitmapDrawable drawable = new FixedSizeBitmapDrawable(icon);
-            Drawable badged = context.getPackageManager().getUserBadgedIcon(
-                    drawable, user.getUser());
-            if (badged instanceof BitmapDrawable) {
-                return ((BitmapDrawable) badged).getBitmap();
-            } else {
-                return createIconBitmap(badged, context);
-            }
-        } else {
-            return icon;
-        }
-    }
-
-    /**
-     * Creates a normalized bitmap suitable for the all apps view. The bitmap is also visually
-     * normalized with other icons and has enough spacing to add shadow.
-     */
-    public static Bitmap createScaledBitmapWithoutShadow(Drawable icon, Context context) {
-        RectF iconBounds = new RectF();
-        float scale = FeatureFlags.LAUNCHER3_DISABLE_ICON_NORMALIZATION ?
-                1 : IconNormalizer.getInstance().getScale(icon, iconBounds);
-        scale = Math.min(scale, ShadowGenerator.getScaleForBounds(iconBounds));
-        return createIconBitmap(icon, context, scale);
-    }
-
-    /**
-     * Adds a shadow to the provided icon. It assumes that the icon has already been scaled using
-     * {@link #createScaledBitmapWithoutShadow(Drawable, Context)}
-     */
-    public static Bitmap addShadowToIcon(Bitmap icon) {
-        return ShadowGenerator.getInstance().recreateIcon(icon);
-    }
-
-    /**
-     * Adds the {@param badge} on top of {@param srcTgt} using the badge dimensions.
-     */
-    @TargetApi(Build.VERSION_CODES.LOLLIPOP)
-    public static Bitmap badgeWithBitmap(Bitmap srcTgt, Bitmap badge, Context context) {
-        int badgeSize = context.getResources().getDimensionPixelSize(R.dimen.profile_badge_size);
-        synchronized (sCanvas) {
-            sCanvas.setBitmap(srcTgt);
-            sCanvas.drawBitmap(badge, new Rect(0, 0, badge.getWidth(), badge.getHeight()),
-                    new Rect(srcTgt.getWidth() - badgeSize,
-                            srcTgt.getHeight() - badgeSize, srcTgt.getWidth(), srcTgt.getHeight()),
-                    new Paint(Paint.FILTER_BITMAP_FLAG));
-            sCanvas.setBitmap(null);
-        }
-        return srcTgt;
-    }
-
-    /**
-     * Returns a bitmap suitable for the all apps view.
-     */
-    public static Bitmap createIconBitmap(Drawable icon, Context context) {
-        return createIconBitmap(icon, context, 1.0f /* scale */);
-    }
-
-    /**
-     * @param scale the scale to apply before drawing {@param icon} on the canvas
-     */
-    public static Bitmap createIconBitmap(Drawable icon, Context context, float scale) {
-        synchronized (sCanvas) {
-            final int iconBitmapSize = getIconBitmapSize();
-
-            int width = iconBitmapSize;
-            int height = iconBitmapSize;
-
-            if (icon instanceof PaintDrawable) {
-                PaintDrawable painter = (PaintDrawable) icon;
-                painter.setIntrinsicWidth(width);
-                painter.setIntrinsicHeight(height);
-            } else if (icon instanceof BitmapDrawable) {
-                // Ensure the bitmap has a density.
-                BitmapDrawable bitmapDrawable = (BitmapDrawable) icon;
-                Bitmap bitmap = bitmapDrawable.getBitmap();
-                if (bitmap != null && bitmap.getDensity() == Bitmap.DENSITY_NONE) {
-                    bitmapDrawable.setTargetDensity(context.getResources().getDisplayMetrics());
-                }
-            }
-            int sourceWidth = icon.getIntrinsicWidth();
-            int sourceHeight = icon.getIntrinsicHeight();
-            if (sourceWidth > 0 && sourceHeight > 0) {
-                // Scale the icon proportionally to the icon dimensions
-                final float ratio = (float) sourceWidth / sourceHeight;
-                if (sourceWidth > sourceHeight) {
-                    height = (int) (width / ratio);
-                } else if (sourceHeight > sourceWidth) {
-                    width = (int) (height * ratio);
-                }
-            }
-
-            // no intrinsic size --> use default size
-            int textureWidth = iconBitmapSize;
-            int textureHeight = iconBitmapSize;
-
-            final Bitmap bitmap = Bitmap.createBitmap(textureWidth, textureHeight,
-                    Bitmap.Config.ARGB_8888);
-            final Canvas canvas = sCanvas;
-            canvas.setBitmap(bitmap);
-
-            final int left = (textureWidth-width) / 2;
-            final int top = (textureHeight-height) / 2;
-
-            @SuppressWarnings("all") // suppress dead code warning
-            final boolean debug = false;
-            if (debug) {
-                // draw a big box for the icon for debugging
-                canvas.drawColor(sColors[sColorIndex]);
-                if (++sColorIndex >= sColors.length) sColorIndex = 0;
-                Paint debugPaint = new Paint();
-                debugPaint.setColor(0xffcccc00);
-                canvas.drawRect(left, top, left+width, top+height, debugPaint);
-            }
-
-            sOldBounds.set(icon.getBounds());
-            icon.setBounds(left, top, left+width, top+height);
-            canvas.save(Canvas.MATRIX_SAVE_FLAG);
-            canvas.scale(scale, scale, textureWidth / 2, textureHeight / 2);
-            icon.draw(canvas);
-            canvas.restore();
-            icon.setBounds(sOldBounds);
-            canvas.setBitmap(null);
-
-            return bitmap;
-        }
-    }
-
-=======
->>>>>>> bd58aaec
     /**
      * Given a coordinate relative to the descendant, find the coordinate in a parent view's
      * coordinates.
@@ -860,37 +613,6 @@
         }
     }
 
-<<<<<<< HEAD
-    public static boolean isUnreadCountEnabled(Context context) {
-        boolean result  = context.getResources().getBoolean(
-                R.bool.config_launcher_show_unread_number);
-        return result;
-    }
-
-    public static Intent createExplicitFromImplicitIntent(Context context, Intent implicitIntent) {
-        // Retrieve all services that can match the given intent
-        PackageManager pm = context.getPackageManager();
-        List<ResolveInfo> resolveInfo = pm.queryIntentServices(implicitIntent, 0);
-
-        // Make sure only one match was found
-        if (resolveInfo == null || resolveInfo.size() != 1) {
-            return null;
-        }
-
-        // Get component info and create ComponentName
-        ResolveInfo serviceInfo = resolveInfo.get(0);
-        String packageName = serviceInfo.serviceInfo.packageName;
-        String className = serviceInfo.serviceInfo.name;
-        ComponentName component = new ComponentName(packageName, className);
-
-        // Create a new intent. Use the old one for extras and such reuse
-        Intent explicitIntent = new Intent(implicitIntent);
-
-        // Set the component to be explicit
-        explicitIntent.setComponent(component);
-
-        return explicitIntent;
-=======
     public static boolean isBinderSizeError(Exception e) {
         return e.getCause() instanceof TransactionTooLargeException
                 || e.getCause() instanceof DeadObjectException;
@@ -923,6 +645,5 @@
         HashSet<T> hashSet = new HashSet<>(1);
         hashSet.add(elem);
         return hashSet;
->>>>>>> bd58aaec
     }
 }