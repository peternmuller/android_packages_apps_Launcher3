--- conflicted
+++ resolved
@@ -55,9 +55,12 @@
 import com.android.launcher3.model.data.ItemInfo;
 import com.android.launcher3.responsive.AllAppsSpecs;
 import com.android.launcher3.responsive.CalculatedAllAppsSpec;
+import com.android.launcher3.responsive.CalculatedFolderSpec;
+import com.android.launcher3.responsive.FolderSpecs;
 import com.android.launcher3.uioverrides.ApiWrapper;
 import com.android.launcher3.util.DisplayController;
 import com.android.launcher3.util.DisplayController.Info;
+import com.android.launcher3.util.IconSizeSteps;
 import com.android.launcher3.util.ResourceHelper;
 import com.android.launcher3.util.WindowBounds;
 import com.android.launcher3.workspace.CalculatedWorkspaceSpec;
@@ -77,12 +80,12 @@
 
     public static final PointF DEFAULT_SCALE = new PointF(1.0f, 1.0f);
     public static final ViewScaleProvider DEFAULT_PROVIDER = itemInfo -> DEFAULT_SCALE;
-    public static final Consumer<DeviceProfile> DEFAULT_DIMENSION_PROVIDER = dp -> {
-    };
+    public static final Consumer<DeviceProfile> DEFAULT_DIMENSION_PROVIDER = dp -> {};
 
     public final InvariantDeviceProfile inv;
     private final Info mInfo;
     private final DisplayMetrics mMetrics;
+    private final IconSizeSteps mIconSizeSteps;
 
     // Device properties
     public final boolean isTablet;
@@ -118,6 +121,9 @@
     private AllAppsSpecs mAllAppsSpecs;
     private CalculatedAllAppsSpec mAllAppsResponsiveWidthSpec;
     private CalculatedAllAppsSpec mAllAppsResponsiveHeightSpec;
+    private FolderSpecs mFolderSpecs;
+    private CalculatedFolderSpec mResponsiveFolderWidthSpec;
+    private CalculatedFolderSpec mResponsiveFolderHeightSpec;
 
     /**
      * The maximum amount of left/right workspace padding as a percentage of the screen width.
@@ -176,7 +182,7 @@
     public int folderIconOffsetYPx;
 
     // Folder content
-    public int folderCellLayoutBorderSpacePx;
+    public Point folderCellLayoutBorderSpacePx;
     public int folderContentPaddingLeftRight;
     public int folderContentPaddingTop;
 
@@ -312,7 +318,8 @@
 
         // TODO(b/241386436): shouldn't change any launcher behaviour
         mIsResponsiveGrid = inv.workspaceSpecsId != INVALID_RESOURCE_HANDLE
-                && inv.allAppsSpecsId != INVALID_RESOURCE_HANDLE;
+                && inv.allAppsSpecsId != INVALID_RESOURCE_HANDLE
+                && inv.folderSpecsId != INVALID_RESOURCE_HANDLE;
 
         mIsScalableGrid = inv.isScalable && !isVerticalBarLayout() && !isMultiWindowMode;
         // Determine device posture.
@@ -329,6 +336,8 @@
                 windowBounds);
         final Resources res = context.getResources();
         mMetrics = res.getDisplayMetrics();
+
+        mIconSizeSteps = mIsResponsiveGrid ? new IconSizeSteps(res) : null;
 
         // Determine sizes.
         widthPx = windowBounds.bounds.width();
@@ -416,13 +425,15 @@
 
             folderContentPaddingTop = folderStyle.getDimensionPixelSize(
                     R.styleable.FolderStyle_folderTopPadding, 0);
-            folderCellLayoutBorderSpacePx = folderStyle.getDimensionPixelSize(
+
+            int gutter = folderStyle.getDimensionPixelSize(
                     R.styleable.FolderStyle_folderBorderSpace, 0);
+            folderCellLayoutBorderSpacePx = new Point(gutter, gutter);
             folderFooterHeightPx = folderStyle.getDimensionPixelSize(
                     R.styleable.FolderStyle_folderFooterHeight, 0);
             folderStyle.recycle();
-        } else {
-            folderCellLayoutBorderSpacePx = 0;
+        } else if (!mIsResponsiveGrid) {
+            folderCellLayoutBorderSpacePx = new Point(0, 0);
             folderFooterHeightPx = res.getDimensionPixelSize(R.dimen.folder_footer_height_default);
             folderContentPaddingTop = res.getDimensionPixelSize(R.dimen.folder_top_padding_default);
         }
@@ -535,12 +546,16 @@
         // for the available height to be correct
         if (mIsResponsiveGrid) {
             mWorkspaceSpecs = new WorkspaceSpecs(new ResourceHelper(context, inv.workspaceSpecsId));
+            int availableResponsiveWidth =
+                    availableWidthPx - (isVerticalBarLayout() ? hotseatBarSizePx : 0);
+            // don't use availableHeightPx because it subtracts bottom padding,
+            // but the workspace go behind it
+            int availableResponsiveHeight =
+                    heightPx - mInsets.top - (isVerticalBarLayout() ? 0 : hotseatBarSizePx);
             mResponsiveWidthSpec = mWorkspaceSpecs.getCalculatedWidthSpec(inv.numColumns,
-                    availableWidthPx);
+                    availableResponsiveWidth);
             mResponsiveHeightSpec = mWorkspaceSpecs.getCalculatedHeightSpec(inv.numRows,
-                    // don't use availableHeightPx because it subtracts bottom padding,
-                    // but the hotseat go behind it
-                    heightPx - mInsets.top - hotseatBarSizePx);
+                    availableResponsiveHeight);
 
             mAllAppsSpecs = new AllAppsSpecs(new ResourceHelper(context, inv.allAppsSpecsId));
             mAllAppsResponsiveWidthSpec = mAllAppsSpecs.getCalculatedWidthSpec(inv.numColumns,
@@ -548,6 +563,12 @@
             mAllAppsResponsiveHeightSpec = mAllAppsSpecs.getCalculatedHeightSpec(inv.numRows,
                     mResponsiveHeightSpec.getAvailableSpace(),
                     mResponsiveHeightSpec);
+
+            mFolderSpecs = new FolderSpecs(new ResourceHelper(context, inv.folderSpecsId));
+            mResponsiveFolderWidthSpec = mFolderSpecs.getWidthSpec(inv.numFolderColumns,
+                    mResponsiveWidthSpec.getAvailableSpace(), mResponsiveWidthSpec);
+            mResponsiveFolderHeightSpec = mFolderSpecs.getHeightSpec(inv.numFolderRows,
+                    mResponsiveHeightSpec.getAvailableSpace(), mResponsiveHeightSpec);
         }
 
         desiredWorkspaceHorizontalMarginPx = getHorizontalMarginPx(inv, res);
@@ -939,8 +960,6 @@
         if (mIsResponsiveGrid) {
             cellWidthPx = mResponsiveWidthSpec.getCellSizePx();
             cellHeightPx = mResponsiveHeightSpec.getCellSizePx();
-<<<<<<< HEAD
-=======
 
             if (cellWidthPx < iconSizePx) {
                 // get a smaller icon size
@@ -963,10 +982,7 @@
                 cellContentHeight = iconSizePx + iconDrawablePaddingPx + iconTextHeight;
             }
 
->>>>>>> f63915b1
             cellYPaddingPx = Math.max(0, cellHeightPx - cellContentHeight) / 2;
-
-            // TODO(b/283929701): decrease icon size if content doesn't fit on cell
         } else if (mIsScalableGrid) {
             iconDrawablePaddingPx = (int) (getNormalizedIconDrawablePadding() * iconScale);
             cellWidthPx = pxFromDp(inv.minCellSize[mTypeIndex].x, mMetrics, scale);
@@ -1190,15 +1206,19 @@
         allAppsStyle.recycle();
     }
 
+    // TODO(b/288075868): Resize the icon size to make sure it will fit inside the cell size
     private void updateAvailableFolderCellDimensions(Resources res) {
         updateFolderCellSize(1f, res);
 
+        // Responsive grid doesn't need to scale the folder
+        if (mIsResponsiveGrid) return;
+
         // For usability we can't have the folder use the whole width of the screen
         Point totalWorkspacePadding = getTotalWorkspacePadding();
 
         // Check if the folder fit within the available height.
         float contentUsedHeight = folderCellHeightPx * inv.numFolderRows
-                + ((inv.numFolderRows - 1) * folderCellLayoutBorderSpacePx)
+                + ((inv.numFolderRows - 1) * folderCellLayoutBorderSpacePx.y)
                 + folderFooterHeightPx
                 + folderContentPaddingTop;
         int contentMaxHeight = availableHeightPx - totalWorkspacePadding.y;
@@ -1206,7 +1226,7 @@
 
         // Check if the folder fit within the available width.
         float contentUsedWidth = folderCellWidthPx * inv.numFolderColumns
-                + ((inv.numFolderColumns - 1) * folderCellLayoutBorderSpacePx)
+                + ((inv.numFolderColumns - 1) * folderCellLayoutBorderSpacePx.x)
                 + folderContentPaddingLeftRight * 2;
         int contentMaxWidth = availableWidthPx - totalWorkspacePadding.x;
         float scaleX = contentMaxWidth / contentUsedWidth;
@@ -1226,7 +1246,19 @@
 
         int textHeight = Utilities.calculateTextHeight(folderChildTextSizePx);
 
-        if (mIsScalableGrid) {
+        if (mIsResponsiveGrid) {
+            folderCellWidthPx = mResponsiveFolderWidthSpec.getCellSizePx();
+
+            // Height
+            folderCellHeightPx = mResponsiveFolderHeightSpec.getCellSizePx();
+            folderContentPaddingTop = mResponsiveFolderHeightSpec.getStartPaddingPx();
+            folderFooterHeightPx = mResponsiveFolderHeightSpec.getEndPaddingPx();
+
+            folderCellLayoutBorderSpacePx = new Point(mResponsiveFolderWidthSpec.getGutterPx(),
+                    mResponsiveHeightSpec.getGutterPx());
+
+            folderContentPaddingLeftRight = mResponsiveFolderWidthSpec.getStartPaddingPx();
+        } else if (mIsScalableGrid) {
             if (inv.folderStyle == INVALID_RESOURCE_HANDLE) {
                 folderCellWidthPx = roundPxValueFromFloat(getCellSize().x * scale);
                 folderCellHeightPx = roundPxValueFromFloat(getCellSize().y * scale);
@@ -1236,11 +1268,13 @@
             }
 
             folderContentPaddingTop = roundPxValueFromFloat(folderContentPaddingTop * scale);
-            folderCellLayoutBorderSpacePx = roundPxValueFromFloat(
-                    folderCellLayoutBorderSpacePx * scale);
+            folderCellLayoutBorderSpacePx = new Point(
+                    roundPxValueFromFloat(folderCellLayoutBorderSpacePx.x * scale),
+                    roundPxValueFromFloat(folderCellLayoutBorderSpacePx.y * scale)
+            );
             folderFooterHeightPx = roundPxValueFromFloat(folderFooterHeightPx * scale);
 
-            folderContentPaddingLeftRight = folderCellLayoutBorderSpacePx;
+            folderContentPaddingLeftRight = folderCellLayoutBorderSpacePx.x;
         } else {
             int cellPaddingX = (int) (res.getDimensionPixelSize(R.dimen.folder_cell_x_padding)
                     * scale);
@@ -1760,8 +1794,10 @@
         writer.println(prefix + pxToDpStr("folderChildTextSizePx", folderChildTextSizePx));
         writer.println(prefix + pxToDpStr("folderChildDrawablePaddingPx",
                 folderChildDrawablePaddingPx));
-        writer.println(prefix + pxToDpStr("folderCellLayoutBorderSpacePx",
-                folderCellLayoutBorderSpacePx));
+        writer.println(prefix + pxToDpStr("folderCellLayoutBorderSpacePx.x",
+                folderCellLayoutBorderSpacePx.x));
+        writer.println(prefix + pxToDpStr("folderCellLayoutBorderSpacePx.y",
+                folderCellLayoutBorderSpacePx.y));
         writer.println(prefix + pxToDpStr("folderContentPaddingLeftRight",
                 folderContentPaddingLeftRight));
         writer.println(prefix + pxToDpStr("folderTopPadding", folderContentPaddingTop));
@@ -1881,6 +1917,8 @@
                     + mAllAppsResponsiveHeightSpec.toString());
             writer.println(prefix + "\tmAllAppsResponsiveWidthSpec:"
                     + mAllAppsResponsiveWidthSpec.toString());
+            writer.println(prefix + "\tmResponsiveFolderHeightSpec:" + mResponsiveFolderHeightSpec);
+            writer.println(prefix + "\tmResponsiveFolderWidthSpec:" + mResponsiveFolderWidthSpec);
         }
     }
 
