--- conflicted
+++ resolved
@@ -129,8 +129,6 @@
     // Listeners
     private ArrayList<LauncherLayoutChangeListener> mListeners = new ArrayList<>();
 
-    public boolean searchBarVisible;
-
     public DeviceProfile(Context context, InvariantDeviceProfile inv,
             Point minSize, Point maxSize,
             int width, int height, boolean isLandscape) {
@@ -145,8 +143,6 @@
         isTablet = res.getBoolean(R.bool.is_tablet);
         isLargeTablet = res.getBoolean(R.bool.is_large_tablet);
         isPhone = !isTablet && !isLargeTablet;
-
-        searchBarVisible = res.getBoolean(R.bool.config_searchbar_visible_default);
 
         // Some more constants
         transposeLayoutWithOrientation =
@@ -181,22 +177,6 @@
                 res.getInteger(R.integer.config_dynamic_grid_overview_icon_zone_percentage) / 100f;
         iconDrawablePaddingOriginalPx =
                 res.getDimensionPixelSize(R.dimen.dynamic_grid_icon_drawable_padding);
-<<<<<<< HEAD
-
-        if (res.getBoolean(R.bool.config_jio_new_feature_enabled)){
-            allAppsIconTextSizeSp = res.
-                    getInteger(R.integer.config_jio_allapp_icon_text_size);
-
-            allAppsIconSizePx = Utilities.pxFromDp(res.
-                    getInteger(R.integer.config_jio_allapp_icon_size) ,dm);
-        } else {
-            // AllApps uses the original non-scaled icon text size
-            allAppsIconTextSizeSp = inv.iconTextSize;
-
-            // AllApps uses the original non-scaled icon size
-            allAppsIconSizePx = Utilities.pxFromDp(inv.iconSize, dm);
-        }
-=======
         dropTargetBarSizePx = res.getDimensionPixelSize(R.dimen.dynamic_grid_drop_target_size);
         workspaceSpringLoadedBottomSpace =
                 res.getDimensionPixelSize(R.dimen.dynamic_grid_min_spring_loaded_space);
@@ -208,7 +188,6 @@
                 res.getDimensionPixelSize(R.dimen.dynamic_grid_container_land_left_padding);
         containerRightPaddingPx =
                 res.getDimensionPixelSize(R.dimen.dynamic_grid_container_land_right_padding);
->>>>>>> 74d3aa72
 
         // Determine sizes.
         widthPx = width;
@@ -332,40 +311,11 @@
     }
 
     /** Returns the width and height of the search bar, ignoring any padding. */
-<<<<<<< HEAD
-    public Point getSearchBarDimensForWidgetOpts(Resources res) {
-        Rect searchBarBounds = getSearchBarBounds(Utilities.isRtl(res));
-        if (isVerticalBarLayout()) {
-            return new Point(searchBarBounds.width(), searchBarBounds.height());
-        }
-        int widgetInternalPadding = searchBarWidgetInternalPaddingTop +
-                searchBarWidgetInternalPaddingBottom;
-        return new Point(searchBarBounds.width(), searchBarSpaceHeightPx + widgetInternalPadding);
-    }
-
-    /** Returns the search bar bounds in the current orientation */
-    public Rect getSearchBarBounds(boolean isLayoutRtl) {
-        Rect bounds = new Rect();
-        int searchBarH = searchBarVisible ? normalSearchBarSpaceHeightPx :
-                searchBarSpaceHeightPx + 2 * edgeMarginPx;
-        if (isVerticalBarLayout()) {
-            if (isLayoutRtl) {
-                bounds.set(availableWidthPx - searchBarH, edgeMarginPx,
-                        availableWidthPx, availableHeightPx - edgeMarginPx);
-            } else {
-                bounds.set(0, edgeMarginPx, searchBarH,
-                        availableHeightPx - edgeMarginPx);
-            }
-        } else {
-            int boundsBottom = searchBarVisible ? searchBarSpaceHeightPx +
-                    getSearchBarTotalVerticalPadding() : searchBarSpaceHeightPx;
-=======
     public Point getSearchBarDimensForWidgetOpts() {
         if (isVerticalBarLayout()) {
             return new Point(dropTargetBarSizePx, availableHeightPx - 2 * edgeMarginPx);
         } else {
             int gap;
->>>>>>> 74d3aa72
             if (isTablet) {
                 // Pad the left and right of the workspace to ensure consistent spacing
                 // between all icons
@@ -510,29 +460,7 @@
         return visibleChildren;
     }
 
-<<<<<<< HEAD
-    // TODO(twickham): b/25154513
-    public void setSearchBarHeight(int searchBarHeight) {
-        if (searchBarHeight == LauncherCallbacks.SEARCH_BAR_HEIGHT_TALL) {
-            hotseatBarHeightPx = shortHotseatBarHeightPx;
-            searchBarSpaceHeightPx = searchBarVisible ?
-                    tallSearchBarSpaceHeightPx : 3 * edgeMarginPx;
-            searchBarBottomPaddingPx = tallSearchBarBottomPaddingPx;
-            searchBarTopExtraPaddingPx = isPhone ? tallSearchBarNegativeTopPaddingPx
-                    : normalSearchBarTopExtraPaddingPx;
-        } else {
-            hotseatBarHeightPx = normalHotseatBarHeightPx;
-            searchBarSpaceHeightPx = searchBarVisible ?
-                    normalSearchBarSpaceHeightPx : 3 * edgeMarginPx;
-            searchBarBottomPaddingPx = normalSearchBarBottomPaddingPx;
-            searchBarTopExtraPaddingPx = normalSearchBarTopExtraPaddingPx;
-        }
-    }
-
-    public void layout(Launcher launcher) {
-=======
     public void layout(Launcher launcher, boolean notifyListeners) {
->>>>>>> 74d3aa72
         FrameLayout.LayoutParams lp;
         boolean hasVerticalBarLayout = isVerticalBarLayout();
         final boolean isLayoutRtl = Utilities.isRtl(launcher.getResources());
