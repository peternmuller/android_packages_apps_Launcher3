--- conflicted
+++ resolved
@@ -492,13 +492,8 @@
         boolean canQsbInline = (isTwoPanels ? inv.inlineQsb[INDEX_TWO_PANEL_PORTRAIT]
                 || inv.inlineQsb[INDEX_TWO_PANEL_LANDSCAPE]
                 : inv.inlineQsb[INDEX_DEFAULT] || inv.inlineQsb[INDEX_LANDSCAPE])
-<<<<<<< HEAD
                 && hotseatQsbHeight > 0 && Utilities.showQSB(context);
         isQsbInline = inv.inlineQsb[mTypeIndex] && canQsbInline;
-=======
-                && hotseatQsbHeight > 0;
-        isQsbInline = mIsScalableGrid && inv.inlineQsb[mTypeIndex] && canQsbInline;
->>>>>>> 307d65be
 
         areNavButtonsInline = isTaskbarPresent && !isGestureMode;
         numShownHotseatIcons =
@@ -510,22 +505,17 @@
         int hotseatBarBottomSpace = Utilities.showQSB(context)
                 ? pxFromDp(inv.hotseatBarBottomSpace[mTypeIndex], mMetrics) : 0;
         int minQsbMargin = res.getDimensionPixelSize(R.dimen.min_qsb_margin);
-<<<<<<< HEAD
-        hotseatQsbSpace = Utilities.showQSB(context)
-                ? pxFromDp(inv.hotseatQsbSpace[mTypeIndex], mMetrics) : 0;
-=======
 
         if (mIsResponsiveGrid) {
             HotseatSpecs hotseatSpecs =
                     HotseatSpecs.create(new ResourceHelper(context,
                             isTwoPanels ? inv.hotseatSpecsTwoPanelId : inv.hotseatSpecsId));
             mResponsiveHotseatSpec = hotseatSpecs.getCalculatedHeightSpec(heightPx);
-            hotseatQsbSpace = mResponsiveHotseatSpec.getHotseatQsbSpace();
+            hotseatQsbSpace = Utilities.showQSB(context) ? mResponsiveHotseatSpec.getHotseatQsbSpace() : 0;
         } else {
-            hotseatQsbSpace = pxFromDp(inv.hotseatQsbSpace[mTypeIndex], mMetrics);
-        }
-
->>>>>>> 307d65be
+            hotseatQsbSpace = Utilities.showQSB(context) ? pxFromDp(inv.hotseatQsbSpace[mTypeIndex], mMetrics) : 0;
+        }
+
         // Have a little space between the inset and the QSB
         if (Utilities.showQSB(context) &&
                 (mInsets.bottom + minQsbMargin) > hotseatBarBottomSpace) {
@@ -774,11 +764,6 @@
      * necessary.
      */
     public void recalculateHotseatWidthAndBorderSpace() {
-<<<<<<< HEAD
-=======
-        if (!mIsScalableGrid) return;
-
->>>>>>> 307d65be
         int columns = inv.hotseatColumnSpan[mTypeIndex];
         float hotseatWidthPx = getIconToIconWidthForColumns(columns);
         hotseatBorderSpace = calculateHotseatBorderSpace(hotseatWidthPx, /* numExtraBorder= */ 0);
