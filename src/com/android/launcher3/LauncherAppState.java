--- conflicted
+++ resolved
@@ -74,16 +74,14 @@
     private final InvariantDeviceProfile mInvariantDeviceProfile;
     private final RunnableList mOnTerminateCallback = new RunnableList();
 
-<<<<<<< HEAD
     private HomeKeyWatcher mHomeKeyListener = null;
     private boolean mNeedsRestart;
-=======
+
     // WORKAROUND: b/269335387 remove this after widget background listener is enabled
     /* Array of RemoteViews cached by Launcher process */
     @GuardedBy("itself")
     @NonNull
     public final SparseArray<RemoteViews> mCachedRemoteViews = new SparseArray<>();
->>>>>>> 3336f0f9
 
     public static LauncherAppState getInstance(final Context context) {
         return INSTANCE.get(context);
