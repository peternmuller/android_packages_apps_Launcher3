/*
 * Copyright (C) 2016 The Android Open Source Project
 *
 * Licensed under the Apache License, Version 2.0 (the "License");
 * you may not use this file except in compliance with the License.
 * You may obtain a copy of the License at
 *
 *      http://www.apache.org/licenses/LICENSE-2.0
 *
 * Unless required by applicable law or agreed to in writing, software
 * distributed under the License is distributed on an "AS IS" BASIS,
 * WITHOUT WARRANTIES OR CONDITIONS OF ANY KIND, either express or implied.
 * See the License for the specific language governing permissions and
 * limitations under the License.
 */

package com.android.launcher3.provider;

import static com.android.launcher3.icons.IconCache.EXTRA_SHORTCUT_BADGE_OVERRIDE_PACKAGE;

import android.content.ContentValues;
import android.content.Context;
import android.content.Intent;
import android.content.pm.ResolveInfo;
import android.content.pm.ShortcutInfo;
import android.database.Cursor;
import android.database.sqlite.SQLiteDatabase;
import android.graphics.Bitmap;
import android.graphics.BitmapFactory;
import android.graphics.drawable.Icon;
import android.os.PersistableBundle;
import android.os.Process;
import android.os.UserManager;
import android.text.TextUtils;
import android.util.Log;

import com.android.launcher3.LauncherAppState;
import com.android.launcher3.LauncherSettings.Favorites;
import com.android.launcher3.Utilities;
import com.android.launcher3.model.LoaderCursor;
import com.android.launcher3.model.UserManagerState;
import com.android.launcher3.pm.PinRequestHelper;
import com.android.launcher3.pm.UserCache;
import com.android.launcher3.shortcuts.ShortcutKey;
import com.android.launcher3.util.IntArray;
import com.android.launcher3.util.IntSet;

/**
 * A set of utility methods for Launcher DB used for DB updates and migration.
 */
public class LauncherDbUtils {

    /**
     * Returns a string which can be used as a where clause for DB query to match the given itemId
     */
    public static String itemIdMatch(int itemId) {
        return "_id=" + itemId;
    }

    public static IntArray queryIntArray(boolean distinct, SQLiteDatabase db, String tableName,
            String columnName, String selection, String groupBy, String orderBy) {
        IntArray out = new IntArray();
        try (Cursor c = db.query(distinct, tableName, new String[] { columnName }, selection, null,
                groupBy, null, orderBy, null)) {
            while (c.moveToNext()) {
                out.add(c.getInt(0));
            }
        }
        return out;
    }

    public static boolean tableExists(SQLiteDatabase db, String tableName) {
        try (Cursor c = db.query(true, "sqlite_master", new String[] {"tbl_name"},
                "tbl_name = ?", new String[] {tableName},
                null, null, null, null, null)) {
            return c.getCount() > 0;
        }
    }

    public static void dropTable(SQLiteDatabase db, String tableName) {
        db.execSQL("DROP TABLE IF EXISTS " + tableName);
    }

    /** Copy fromTable in fromDb to toTable in toDb. */
    public static void copyTable(SQLiteDatabase fromDb, String fromTable, SQLiteDatabase toDb,
            String toTable, Context context) {
        long userSerial = UserCache.INSTANCE.get(context).getSerialNumberForUser(
                Process.myUserHandle());
        dropTable(toDb, toTable);
        Favorites.addTableToDb(toDb, userSerial, false, toTable);
        if (fromDb != toDb) {
            toDb.execSQL("ATTACH DATABASE '" + fromDb.getPath() + "' AS from_db");
            toDb.execSQL(
                    "INSERT INTO " + toTable + " SELECT * FROM from_db." + fromTable);
            toDb.execSQL("DETACH DATABASE 'from_db'");
        } else {
            toDb.execSQL("INSERT INTO " + toTable + " SELECT * FROM " + fromTable);
        }
    }

    /**
     * Migrates the legacy shortcuts to deep shortcuts pinned under Launcher.
     * Removes any invalid shortcut or any shortcut which requires some permission to launch
     */
    public static void migrateLegacyShortcuts(Context context, SQLiteDatabase db) {
        Cursor c = db.query(
                Favorites.TABLE_NAME, null, "itemType = 1", null, null, null, null);
        UserManagerState ums = new UserManagerState();
        ums.init(UserCache.INSTANCE.get(context),
                context.getSystemService(UserManager.class));
        LoaderCursor lc = new LoaderCursor(c, LauncherAppState.getInstance(context), ums);
        IntSet deletedShortcuts = new IntSet();

        while (lc.moveToNext()) {
            if (lc.user != Process.myUserHandle()) {
                deletedShortcuts.add(lc.id);
                continue;
            }
            ContentValues update;
            try {
                Intent intent = lc.parseIntent();
                if (intent == null) {
                    deletedShortcuts.add(lc.id);
                    continue;
                }

                // Make sure the target intent can be launched without any permissions. Otherwise remove
                // the shortcut
                ResolveInfo ri = context.getPackageManager().resolveActivity(intent, 0);
                if (ri == null || !TextUtils.isEmpty(ri.activityInfo.permission)) {
                    deletedShortcuts.add(lc.id);
                    continue;
                }
                PersistableBundle extras = new PersistableBundle();
                extras.putString(EXTRA_SHORTCUT_BADGE_OVERRIDE_PACKAGE, ri.activityInfo.packageName);
                ShortcutInfo.Builder infoBuilder = new ShortcutInfo.Builder(
                        context, "migrated_shortcut-" + lc.id)
                        .setIntent(intent)
                        .setExtras(extras)
                        .setShortLabel(lc.getTitle());

                Bitmap bitmap = null;
                byte[] iconData = lc.getIconBlob();
                if (iconData != null) {
                    bitmap = BitmapFactory.decodeByteArray(iconData, 0, iconData.length);
                }
                if (bitmap != null) {
                    infoBuilder.setIcon(Icon.createWithBitmap(bitmap));
                }

                ShortcutInfo info = infoBuilder.build();
                if (!PinRequestHelper.createRequestForShortcut(context, info).accept()) {
                    deletedShortcuts.add(lc.id);
                    continue;
                }
                update = new ContentValues();
                update.put(Favorites.ITEM_TYPE, Favorites.ITEM_TYPE_DEEP_SHORTCUT);
                update.put(Favorites.INTENT,
                        ShortcutKey.makeIntent(info.getId(), context.getPackageName()).toUri(0));
            } catch (Throwable e) {
                Log.e("migrateLegacyShortcuts", "unable to migrate, id " + lc.id, e);
                deletedShortcuts.add(lc.id);
                continue;
            }
<<<<<<< HEAD
=======
            if (TextUtils.isEmpty(lc.getTitle())) {
                deletedShortcuts.add(lc.id);
                continue;
            }

            // Make sure the target intent can be launched without any permissions. Otherwise remove
            // the shortcut
            ResolveInfo ri = context.getPackageManager().resolveActivity(intent, 0);
            if (ri == null || !TextUtils.isEmpty(ri.activityInfo.permission)) {
                deletedShortcuts.add(lc.id);
                continue;
            }
            PersistableBundle extras = new PersistableBundle();
            extras.putString(EXTRA_SHORTCUT_BADGE_OVERRIDE_PACKAGE, ri.activityInfo.packageName);
            ShortcutInfo.Builder infoBuilder = new ShortcutInfo.Builder(
                    context, "migrated_shortcut-" + lc.id)
                    .setIntent(intent)
                    .setExtras(extras)
                    .setShortLabel(lc.getTitle());

            Bitmap bitmap = null;
            byte[] iconData = lc.getIconBlob();
            if (iconData != null) {
                bitmap = BitmapFactory.decodeByteArray(iconData, 0, iconData.length);
            }
            if (bitmap != null) {
                infoBuilder.setIcon(Icon.createWithBitmap(bitmap));
            }

            ShortcutInfo info = infoBuilder.build();
            if (!PinRequestHelper.createRequestForShortcut(context, info).accept()) {
                deletedShortcuts.add(lc.id);
                continue;
            }
            ContentValues update = new ContentValues();
            update.put(Favorites.ITEM_TYPE, Favorites.ITEM_TYPE_DEEP_SHORTCUT);
            update.put(Favorites.INTENT,
                    ShortcutKey.makeIntent(info.getId(), context.getPackageName()).toUri(0));
>>>>>>> 307d65be
            db.update(Favorites.TABLE_NAME, update, "_id = ?",
                    new String[] {Integer.toString(lc.id)});
        }
        lc.close();
        if (!deletedShortcuts.isEmpty()) {
            db.delete(Favorites.TABLE_NAME,
                    Utilities.createDbSelectionQuery(Favorites._ID, deletedShortcuts.getArray()),
                    null);
        }

        // Drop the unused columns
        db.execSQL("ALTER TABLE " + Favorites.TABLE_NAME + " DROP COLUMN iconPackage;");
        db.execSQL("ALTER TABLE " + Favorites.TABLE_NAME + " DROP COLUMN iconResource;");
    }

    /**
     * Utility class to simplify managing sqlite transactions
     */
    public static class SQLiteTransaction implements AutoCloseable {
        private final SQLiteDatabase mDb;

        public SQLiteTransaction(SQLiteDatabase db) {
            mDb = db;
            db.beginTransaction();
        }

        public void commit() {
            mDb.setTransactionSuccessful();
        }

        @Override
        public void close() {
            mDb.endTransaction();
        }

        public SQLiteDatabase getDb() {
            return mDb;
        }
    }
}<|MERGE_RESOLUTION|>--- conflicted
+++ resolved
@@ -123,6 +123,10 @@
                     deletedShortcuts.add(lc.id);
                     continue;
                 }
+            if (TextUtils.isEmpty(lc.getTitle())) {
+                deletedShortcuts.add(lc.id);
+                continue;
+            }
 
                 // Make sure the target intent can be launched without any permissions. Otherwise remove
                 // the shortcut
@@ -162,47 +166,6 @@
                 deletedShortcuts.add(lc.id);
                 continue;
             }
-<<<<<<< HEAD
-=======
-            if (TextUtils.isEmpty(lc.getTitle())) {
-                deletedShortcuts.add(lc.id);
-                continue;
-            }
-
-            // Make sure the target intent can be launched without any permissions. Otherwise remove
-            // the shortcut
-            ResolveInfo ri = context.getPackageManager().resolveActivity(intent, 0);
-            if (ri == null || !TextUtils.isEmpty(ri.activityInfo.permission)) {
-                deletedShortcuts.add(lc.id);
-                continue;
-            }
-            PersistableBundle extras = new PersistableBundle();
-            extras.putString(EXTRA_SHORTCUT_BADGE_OVERRIDE_PACKAGE, ri.activityInfo.packageName);
-            ShortcutInfo.Builder infoBuilder = new ShortcutInfo.Builder(
-                    context, "migrated_shortcut-" + lc.id)
-                    .setIntent(intent)
-                    .setExtras(extras)
-                    .setShortLabel(lc.getTitle());
-
-            Bitmap bitmap = null;
-            byte[] iconData = lc.getIconBlob();
-            if (iconData != null) {
-                bitmap = BitmapFactory.decodeByteArray(iconData, 0, iconData.length);
-            }
-            if (bitmap != null) {
-                infoBuilder.setIcon(Icon.createWithBitmap(bitmap));
-            }
-
-            ShortcutInfo info = infoBuilder.build();
-            if (!PinRequestHelper.createRequestForShortcut(context, info).accept()) {
-                deletedShortcuts.add(lc.id);
-                continue;
-            }
-            ContentValues update = new ContentValues();
-            update.put(Favorites.ITEM_TYPE, Favorites.ITEM_TYPE_DEEP_SHORTCUT);
-            update.put(Favorites.INTENT,
-                    ShortcutKey.makeIntent(info.getId(), context.getPackageName()).toUri(0));
->>>>>>> 307d65be
             db.update(Favorites.TABLE_NAME, update, "_id = ?",
                     new String[] {Integer.toString(lc.id)});
         }
