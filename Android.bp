--- conflicted
+++ resolved
@@ -327,14 +327,13 @@
     },
 }
 
-<<<<<<< HEAD
 prebuilt_etc {
     name: "privapp_whitelist_aospa_launcher3.xml",
     src: "privapp_whitelist_aospa_launcher3.xml",
     system_ext_specific: true,
     sub_dir: "permissions",
 }
-=======
+
 // Build rule for Launcher3 Go app for Android Go devices.
 android_app {
     name: "Launcher3Go",
@@ -342,6 +341,8 @@
     static_libs: ["Launcher3CommonDepsLib"],
 
     srcs: [
+        "src_base/**/*.java",
+        "src_base/**/*.kt",
         "src/**/*.java",
         "src_ui_overrides/**/*.java",
         "go/src/**/*.java",
@@ -364,7 +365,10 @@
         "Launcher3",
         "Launcher3QuickStep",
     ],
-    required: ["privapp_whitelist_com.android.launcher3"],
+    required: [
+        "privapp_whitelist_com.android.launcher3",
+        "privapp_whitelist_aospa_launcher3.xml",
+    ],
 
     additional_manifests: [
         "AndroidManifest.xml",
@@ -392,13 +396,17 @@
     target_sdk_version: "current",
 
     privileged: true,
+    certificate: "platform",
     system_ext_specific: true,
     overrides: [
         "Home",
         "Launcher2",
         "Launcher3",
     ],
-    required: ["privapp_whitelist_com.android.launcher3"],
+    required: [
+        "privapp_whitelist_com.android.launcher3",
+        "privapp_whitelist_aospa_launcher3.xml",
+    ],
 
     resource_dirs: ["quickstep/res"],
 
@@ -454,7 +462,10 @@
         "Launcher3",
         "Launcher3QuickStep",
     ],
-    required: ["privapp_whitelist_com.android.launcher3"],
+    required: [
+        "privapp_whitelist_com.android.launcher3",
+        "privapp_whitelist_aospa_launcher3.xml",
+    ],
 
     additional_manifests: [
         "go/AndroidManifest.xml",
@@ -467,5 +478,4 @@
         include_filter: ["com.android.launcher3.*"],
     }
 
-}
->>>>>>> 0385aa48
+}