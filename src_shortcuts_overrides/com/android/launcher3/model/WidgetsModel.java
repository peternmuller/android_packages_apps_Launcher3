
package com.android.launcher3.model;

import static android.appwidget.AppWidgetProviderInfo.WIDGET_FEATURE_HIDE_FROM_PICKER;

import static com.android.launcher3.pm.ShortcutConfigActivityInfo.queryList;

import android.appwidget.AppWidgetProviderInfo;
import android.content.ComponentName;
import android.content.Context;
import android.content.pm.PackageManager;
import android.os.Process;
import android.os.UserHandle;
import android.util.Log;

import androidx.annotation.Nullable;

import com.android.launcher3.AppFilter;
import com.android.launcher3.InvariantDeviceProfile;
import com.android.launcher3.LauncherAppState;
import com.android.launcher3.LauncherAppWidgetProviderInfo;
import com.android.launcher3.Utilities;
import com.android.launcher3.compat.AlphabeticIndexCompat;
import com.android.launcher3.config.FeatureFlags;
import com.android.launcher3.icons.ComponentWithLabelAndIcon;
import com.android.launcher3.icons.IconCache;
import com.android.launcher3.model.data.PackageItemInfo;
import com.android.launcher3.pm.ShortcutConfigActivityInfo;
import com.android.launcher3.util.PackageUserKey;
import com.android.launcher3.util.Preconditions;
import com.android.launcher3.widget.WidgetItemComparator;
import com.android.launcher3.widget.WidgetListRowEntry;
import com.android.launcher3.widget.WidgetManagerHelper;

import java.util.ArrayList;
import java.util.Collections;
import java.util.HashMap;
import java.util.List;
import java.util.Map;
import java.util.Map.Entry;
import java.util.Set;
import java.util.function.Predicate;
import java.util.stream.Collectors;

/**
 * Widgets data model that is used by the adapters of the widget views and controllers.
 *
 * <p> The widgets and shortcuts are organized using package name as its index.
 */
public class WidgetsModel {

    // True is the widget support is disabled.
    public static final boolean GO_DISABLE_WIDGETS = false;
    public static final boolean GO_DISABLE_NOTIFICATION_DOTS = false;

    private static final String TAG = "WidgetsModel";
    private static final boolean DEBUG = false;

    /* Map of widgets and shortcuts that are tracked per package. */
    private final Map<PackageItemInfo, List<WidgetItem>> mWidgetsList = new HashMap<>();

    /**
     * Returns a list of {@link WidgetListRowEntry}. All {@link WidgetItem} in a single row
     * are sorted (based on label and user), but the overall list of {@link WidgetListRowEntry}s
     * is not sorted. This list is sorted at the UI when using
     * {@link com.android.launcher3.widget.WidgetsDiffReporter}
     *
     * @see com.android.launcher3.widget.WidgetsListAdapter#setWidgets(ArrayList)
     */
    public synchronized ArrayList<WidgetListRowEntry> getWidgetsList(Context context) {
        ArrayList<WidgetListRowEntry> result = new ArrayList<>();
        AlphabeticIndexCompat indexer = new AlphabeticIndexCompat(context);

        WidgetItemComparator widgetComparator = new WidgetItemComparator();
        for (Map.Entry<PackageItemInfo, List<WidgetItem>> entry : mWidgetsList.entrySet()) {
            WidgetListRowEntry row = new WidgetListRowEntry(
                    entry.getKey(), new ArrayList<>(entry.getValue()));
            row.titleSectionName = (row.pkgItem.title == null) ? "" :
                    indexer.computeSectionName(row.pkgItem.title);
            Collections.sort(row.widgets, widgetComparator);
            result.add(row);
        }
        return result;
    }

    /**
     * @param packageUser If null, all widgets and shortcuts are updated and returned, otherwise
     *                    only widgets and shortcuts associated with the package/user are.
     */
    public List<ComponentWithLabelAndIcon> update(
            LauncherAppState app, @Nullable PackageUserKey packageUser) {
        Preconditions.assertWorkerThread();

        Context context = app.getContext();
        final ArrayList<WidgetItem> widgetsAndShortcuts = new ArrayList<>();
        List<ComponentWithLabelAndIcon> updatedItems = new ArrayList<>();
        try {
            InvariantDeviceProfile idp = app.getInvariantDeviceProfile();
            PackageManager pm = app.getContext().getPackageManager();

            // Widgets
            WidgetManagerHelper widgetManager = new WidgetManagerHelper(context);
            for (AppWidgetProviderInfo widgetInfo : widgetManager.getAllProviders(packageUser)) {
                LauncherAppWidgetProviderInfo launcherWidgetInfo =
                        LauncherAppWidgetProviderInfo.fromProviderInfo(context, widgetInfo);

                widgetsAndShortcuts.add(new WidgetItem(
                        launcherWidgetInfo, idp, app.getIconCache()));
                updatedItems.add(launcherWidgetInfo);
            }

            // Shortcuts
            for (ShortcutConfigActivityInfo info :
                    queryList(context, packageUser)) {
                widgetsAndShortcuts.add(new WidgetItem(info, app.getIconCache(), pm));
                updatedItems.add(info);
            }
            setWidgetsAndShortcuts(widgetsAndShortcuts, app, packageUser);
        } catch (Exception e) {
            if (!FeatureFlags.IS_STUDIO_BUILD && Utilities.isBinderSizeError(e)) {
                // the returned value may be incomplete and will not be refreshed until the next
                // time Launcher starts.
                // TODO: after figuring out a repro step, introduce a dirty bit to check when
                // onResume is called to refresh the widget provider list.
            } else {
                throw e;
            }
        }

        app.getWidgetCache().removeObsoletePreviews(widgetsAndShortcuts, packageUser);
        return updatedItems;
    }

    private synchronized void setWidgetsAndShortcuts(ArrayList<WidgetItem> rawWidgetsShortcuts,
            LauncherAppState app, @Nullable PackageUserKey packageUser) {
        if (DEBUG) {
            Log.d(TAG, "addWidgetsAndShortcuts, widgetsShortcuts#=" + rawWidgetsShortcuts.size());
        }

        // Temporary list for {@link PackageItemInfos} to avoid having to go through
        // {@link mPackageItemInfos} to locate the key to be used for {@link #mWidgetsList}
        HashMap<String, PackageItemInfo> tmpPackageItemInfos = new HashMap<>();

        // clear the lists.
        if (packageUser == null) {
            mWidgetsList.clear();
        } else {
            PackageItemInfo packageItem = mWidgetsList.keySet()
                    .stream()
                    .filter(item -> item.packageName.equals(packageUser.mPackageName))
                    .findFirst()
                    .orElse(null);
            if (packageItem != null) {
                // We want to preserve the user that was on the packageItem previously,
                // so add it to tmpPackageItemInfos here to avoid creating a new entry.
                tmpPackageItemInfos.put(packageItem.packageName, packageItem);

                // Add the widgets for other users in the rawList as it only contains widgets for
                // packageUser
                List<WidgetItem> otherUserItems = mWidgetsList.remove(packageItem);
                otherUserItems.removeIf(w -> w.user.equals(packageUser.mUser));
                rawWidgetsShortcuts.addAll(otherUserItems);
            }
        }

        UserHandle myUser = Process.myUserHandle();

        // add and update.
        mWidgetsList.putAll(rawWidgetsShortcuts.stream()
                .filter(new WidgetValidityCheck(app))
                .collect(Collectors.groupingBy(item -> {
                    String packageName = item.componentName.getPackageName();
                    PackageItemInfo pInfo = tmpPackageItemInfos.get(packageName);
                    if (pInfo == null) {
                        pInfo = new PackageItemInfo(packageName);
                        pInfo.user = item.user;
                        tmpPackageItemInfos.put(packageName,  pInfo);
                    } else if (!myUser.equals(pInfo.user)) {
                        // Keep updating the user, until we get the primary user.
                        pInfo.user = item.user;
                    }
                    return pInfo;
                })));

        // Update each package entry
        IconCache iconCache = app.getIconCache();
        for (PackageItemInfo p : tmpPackageItemInfos.values()) {
            iconCache.getTitleAndIconForApp(p, true /* userLowResIcon */);
        }
    }

    public void onPackageIconsUpdated(Set<String> packageNames, UserHandle user,
            LauncherAppState app) {
        for (Entry<PackageItemInfo, List<WidgetItem>> entry : mWidgetsList.entrySet()) {
            if (packageNames.contains(entry.getKey().packageName)) {
                List<WidgetItem> items = entry.getValue();
                int count = items.size();
                for (int i = 0; i < count; i++) {
                    WidgetItem item = items.get(i);
                    if (item.user.equals(user)) {
                        if (item.activityInfo != null) {
                            items.set(i, new WidgetItem(item.activityInfo, app.getIconCache(),
                                    app.getContext().getPackageManager()));
                        } else {
                            items.set(i, new WidgetItem(item.widgetInfo,
                                    app.getInvariantDeviceProfile(), app.getIconCache()));
                        }
                    }
                }
            }
        }
    }

    public WidgetItem getWidgetProviderInfoByProviderName(
            ComponentName providerName) {
        List<WidgetItem> widgetsList = mWidgetsList.get(
                new PackageItemInfo(providerName.getPackageName()));
        if (widgetsList == null) {
            return null;
        }

        for (WidgetItem item : widgetsList) {
            if (item.componentName.equals(providerName)) {
                return item;
            }
        }
        return null;
    }

    private static class WidgetValidityCheck implements Predicate<WidgetItem> {

        private final InvariantDeviceProfile mIdp;
        private final AppFilter mAppFilter;

        WidgetValidityCheck(LauncherAppState app) {
            mIdp = app.getInvariantDeviceProfile();
<<<<<<< HEAD
            mAppFilter = AppFilter.newInstance(app.getContext());
=======
            mAppFilter = new AppFilter(app.getContext());
>>>>>>> 65542a48
        }

        @Override
        public boolean test(WidgetItem item) {
            if (item.widgetInfo != null) {
                if ((item.widgetInfo.getWidgetFeatures() & WIDGET_FEATURE_HIDE_FROM_PICKER) != 0) {
                    // Widget is hidden from picker
                    return false;
                }

                // Ensure that all widgets we show can be added on a workspace of this size
                int minSpanX = Math.min(item.widgetInfo.spanX, item.widgetInfo.minSpanX);
                int minSpanY = Math.min(item.widgetInfo.spanY, item.widgetInfo.minSpanY);
                if (minSpanX > mIdp.numColumns || minSpanY > mIdp.numRows) {
                    if (DEBUG) {
                        Log.d(TAG, String.format(
                                "Widget %s : (%d X %d) can't fit on this device",
                                item.componentName, minSpanX, minSpanY));
                    }
                    return false;
                }
            }
            if (!mAppFilter.shouldShowApp(item.componentName)) {
                if (DEBUG) {
                    Log.d(TAG, String.format("%s is filtered and not added to the widget tray.",
                            item.componentName));
                }
                return false;
            }

            return true;
        }
    }
}<|MERGE_RESOLUTION|>--- conflicted
+++ resolved
@@ -234,11 +234,7 @@
 
         WidgetValidityCheck(LauncherAppState app) {
             mIdp = app.getInvariantDeviceProfile();
-<<<<<<< HEAD
-            mAppFilter = AppFilter.newInstance(app.getContext());
-=======
             mAppFilter = new AppFilter(app.getContext());
->>>>>>> 65542a48
         }
 
         @Override
