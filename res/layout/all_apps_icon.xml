<?xml version="1.0" encoding="utf-8"?>
<!-- Copyright (C) 2015 The Android Open Source Project

     Licensed under the Apache License, Version 2.0 (the "License");
     you may not use this file except in compliance with the License.
     You may obtain a copy of the License at

          http://www.apache.org/licenses/LICENSE-2.0

     Unless required by applicable law or agreed to in writing, software
     distributed under the License is distributed on an "AS IS" BASIS,
     WITHOUT WARRANTIES OR CONDITIONS OF ANY KIND, either express or implied.
     See the License for the specific language governing permissions and
     limitations under the License.
-->

<FrameLayout
    xmlns:android="http://schemas.android.com/apk/res/android"
    xmlns:launcher="http://schemas.android.com/apk/res-auto"
    android:layout_width="match_parent"
<<<<<<< HEAD
    android:layout_height="wrap_content">

    <com.android.launcher3.BubbleTextView
        style="@style/Icon.AllApps"
        android:id="@+id/icon"
        android:layout_width="match_parent"
        android:layout_height="wrap_content"
        android:layout_gravity="center"
        android:paddingTop="@dimen/all_apps_icon_top_bottom_padding"
        android:paddingBottom="@dimen/all_apps_icon_top_bottom_padding"
        android:focusable="true"
        android:background="@drawable/focusable_view_bg"
        launcher:iconDisplay="all_apps" />

    <LinearLayout
        android:id="@+id/hide_front_btn"
        android:layout_width="wrap_content"
        android:layout_height="wrap_content"
        android:layout_marginTop="@dimen/all_apps_icon_top_bottom_padding"
        android:layout_gravity="center_horizontal"
        android:gravity="center"
        android:background="#99000000"
        android:visibility="invisible">
        <ImageView
            android:layout_width="wrap_content"
            android:layout_height="wrap_content"
            android:src="@drawable/front_hide"/>
    </LinearLayout>

</FrameLayout>
=======
    android:layout_height="wrap_content"
    android:layout_gravity="center"
    android:focusable="true"
    launcher:iconDisplay="all_apps"
    launcher:centerVertically="true" />
>>>>>>> 74d3aa72
<|MERGE_RESOLUTION|>--- conflicted
+++ resolved
@@ -13,46 +13,14 @@
      See the License for the specific language governing permissions and
      limitations under the License.
 -->
-
-<FrameLayout
+<com.android.launcher3.BubbleTextView
     xmlns:android="http://schemas.android.com/apk/res/android"
     xmlns:launcher="http://schemas.android.com/apk/res-auto"
-    android:layout_width="match_parent"
-<<<<<<< HEAD
-    android:layout_height="wrap_content">
-
-    <com.android.launcher3.BubbleTextView
         style="@style/Icon.AllApps"
         android:id="@+id/icon"
         android:layout_width="match_parent"
         android:layout_height="wrap_content"
         android:layout_gravity="center"
-        android:paddingTop="@dimen/all_apps_icon_top_bottom_padding"
-        android:paddingBottom="@dimen/all_apps_icon_top_bottom_padding"
         android:focusable="true"
-        android:background="@drawable/focusable_view_bg"
-        launcher:iconDisplay="all_apps" />
-
-    <LinearLayout
-        android:id="@+id/hide_front_btn"
-        android:layout_width="wrap_content"
-        android:layout_height="wrap_content"
-        android:layout_marginTop="@dimen/all_apps_icon_top_bottom_padding"
-        android:layout_gravity="center_horizontal"
-        android:gravity="center"
-        android:background="#99000000"
-        android:visibility="invisible">
-        <ImageView
-            android:layout_width="wrap_content"
-            android:layout_height="wrap_content"
-            android:src="@drawable/front_hide"/>
-    </LinearLayout>
-
-</FrameLayout>
-=======
-    android:layout_height="wrap_content"
-    android:layout_gravity="center"
-    android:focusable="true"
     launcher:iconDisplay="all_apps"
     launcher:centerVertically="true" />
->>>>>>> 74d3aa72
