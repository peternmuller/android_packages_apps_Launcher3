--- conflicted
+++ resolved
@@ -346,20 +346,19 @@
         <item name="folderFooterHeight">56dp</item>
     </style>
 
-<<<<<<< HEAD
     <style name="QsbIconTint">
         <item name="qsbIconTintPrimary">@color/qsb_primary</item>
         <item name="qsbIconTintQuaternary">@color/qsb_quaternary</item>
         <item name="qsbIconTintSecondary">@color/qsb_secondary</item>
         <item name="qsbIconTintTertiary">@color/qsb_tertiary</item>
-=======
+    </style>
+
     <style name="CellStyleDefault">
         <item name="iconDrawablePadding">7dp</item>
     </style>
 
     <style name="AllAppsStyleDefault">
         <item name="horizontalPadding">16dp</item>
->>>>>>> 3336f0f9
     </style>
 
 </resources>