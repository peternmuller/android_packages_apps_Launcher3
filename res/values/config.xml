<resources>
<!-- Dynamic Grid -->
    <!-- Out of 100, the percent of space the overview bar should try and take vertically. -->
    <integer name="config_dynamic_grid_overview_icon_zone_percentage">20</integer>

<!-- Miscellaneous -->
    <bool name="config_largeHeap">false</bool>
    <bool name="is_tablet">false</bool>
    <bool name="is_large_tablet">false</bool>
    <bool name="allow_rotation">false</bool>

    <!-- A string pointer to the original app name string. This allows derived projects to
     easily override the app name without providing all translations -->
    <string name="derived_app_name" translatable="false">@string/app_name</string>

<!-- DragController -->
    <item type="id" name="drag_event_parity" />

<!-- AllApps & Launcher transitions -->
    <!-- The alpha of the AppsCustomize bg in spring loaded mode -->
    <integer name="config_workspaceScrimAlpha">30</integer>
    <integer name="config_allAppsTransitionTime">100</integer>
    <integer name="config_overviewTransitionTime">250</integer>

    <!-- Out of 100, the percent to shrink the workspace during spring loaded mode. -->
    <integer name="config_workspaceSpringLoadShrinkPercentage">90</integer>
    <!-- Out of 100, the percent to shrink the workspace during overview mode. -->
    <integer name="config_workspaceOverviewShrinkPercentage">70</integer>

    <!-- Fade/zoom in/out duration & scale in a Launcher overlay transition.
         Note: This should be less than the config_overlayTransitionTime as they happen together. -->
    <integer name="config_overlayRevealTime">220</integer>
    <integer name="config_overlaySlideRevealTime">320</integer>
    <integer name="config_overlayTransitionTime">300</integer>
    <integer name="config_overlayItemsAlphaStagger">60</integer>

    <!-- This constant stores the ratio of the all apps button drawable which
         is used for internal (baked-in) padding -->
    <integer name="config_allAppsButtonPaddingPercent">17</integer>

    <!-- The duration of the animation from search hint to text entry -->
    <integer name="config_searchHintAnimationDuration">50</integer>

<!-- Workspace -->
    <!-- The duration (in ms) of the fade animation on the object outlines, used when
         we are dragging objects around on the home screen. -->
    <integer name="config_dragOutlineFadeTime">900</integer>

    <!-- The alpha value at which to show the most recent drop visualization outline. -->
    <integer name="config_dragOutlineMaxAlpha">128</integer>

    <!-- Parameters controlling the animation for when an item is dropped on the home screen,
         and it animates from its old position to the new one. -->
    <integer name="config_dropAnimMinDuration">100</integer>
    <integer name="config_dropAnimMaxDuration">500</integer>

    <!-- The duration of the UserFolder opening and closing animation -->
    <integer name="config_folderExpandDuration">120</integer>
    <integer name="config_materialFolderExpandDuration">200</integer>
    <integer name="config_materialFolderExpandStagger">60</integer>

    <!-- The distance at which the animation should take the max duration -->
    <integer name="config_dropAnimMaxDist">800</integer>

    <!-- The duration of the caret animation -->
    <integer name="config_caretAnimationDuration">200</integer>

<!-- Hotseat -->
    <bool name="hotseat_transpose_layout_with_orientation">true</bool>

    <!-- Name of a subclass of com.android.launcher3.AppFilter used to
         filter the activities shown in the launcher. Can be empty. -->
    <string name="app_filter_class" translatable="false"></string>

    <!-- List of package names that com.android.launcher3.action.LAUNCH
     should be targeting. Can be empty. -->
    <array name="launch_broadcast_targets" translatable="false"></array>

    <!-- Name of an icon provider class. -->
    <string name="icon_provider_class" translatable="false"></string>

    <!-- Package name of the default wallpaper picker. -->
    <string name="wallpaper_picker_package" translatable="false"></string>

    <!-- View ID to use for QSB widget -->
    <item type="id" name="qsb_widget" />

    <!-- View ID to use for blocked area on the first screen -->
    <item type="id" name="workspace_blocked_row" />

    <!-- View ID used by cell layout to jail its content -->
    <item type="id" name="cell_layout_jail_id" />

<!-- Deep shortcuts -->
    <integer name="config_deepShortcutOpenDuration">220</integer>
    <integer name="config_deepShortcutArrowOpenDuration">80</integer>
    <integer name="config_deepShortcutOpenStagger">40</integer>
    <integer name="config_deepShortcutCloseDuration">150</integer>
    <integer name="config_deepShortcutCloseStagger">20</integer>

<!-- Accessibility actions -->
    <item type="id" name="action_remove" />
    <item type="id" name="action_uninstall" />
    <item type="id" name="action_info" />
    <item type="id" name="action_add_to_workspace" />
    <item type="id" name="action_move" />
    <item type="id" name="action_move_to_workspace" />
    <item type="id" name="action_move_screen_backwards" />
    <item type="id" name="action_move_screen_forwards" />
    <item type="id" name="action_resize" />
<<<<<<< HEAD

    <bool name="config_launcher_show_unread_number">true</bool>
    <bool name="config_launcher_customWorkspace">false</bool>
    <bool name="config_regional_customize_default_browser_icon">false</bool>
    <bool name="config_regional_customize_rename">false</bool>
    <bool name="config_show_wfc_notification">false</bool>
    <bool name="config_tether_hotspot_shortcut">false</bool>

    <!-- JIO-Launcher new feature enable -->
    <bool name="config_jio_new_feature_enabled">false</bool>
    <bool name="config_searchbar_visible_default">true</bool>
    <integer name="config_jio_hotseat_icon_size">61</integer>
    <integer name="config_jio_allapp_icon_size">61</integer>
    <integer name="config_jio_allapp_icon_text_size">12</integer>
=======
    <item type="id" name="action_deep_shortcuts" />
>>>>>>> 74d3aa72
</resources><|MERGE_RESOLUTION|>--- conflicted
+++ resolved
@@ -108,22 +108,5 @@
     <item type="id" name="action_move_screen_backwards" />
     <item type="id" name="action_move_screen_forwards" />
     <item type="id" name="action_resize" />
-<<<<<<< HEAD
-
-    <bool name="config_launcher_show_unread_number">true</bool>
-    <bool name="config_launcher_customWorkspace">false</bool>
-    <bool name="config_regional_customize_default_browser_icon">false</bool>
-    <bool name="config_regional_customize_rename">false</bool>
-    <bool name="config_show_wfc_notification">false</bool>
-    <bool name="config_tether_hotspot_shortcut">false</bool>
-
-    <!-- JIO-Launcher new feature enable -->
-    <bool name="config_jio_new_feature_enabled">false</bool>
-    <bool name="config_searchbar_visible_default">true</bool>
-    <integer name="config_jio_hotseat_icon_size">61</integer>
-    <integer name="config_jio_allapp_icon_size">61</integer>
-    <integer name="config_jio_allapp_icon_text_size">12</integer>
-=======
     <item type="id" name="action_deep_shortcuts" />
->>>>>>> 74d3aa72
 </resources>