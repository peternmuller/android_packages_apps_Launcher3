<resources>
<!-- Dynamic Grid -->
    <!-- Out of 100, the percent of space the overview bar should try and take vertically. -->
    <integer name="config_dynamic_grid_overview_icon_zone_percentage">20</integer>

<!-- Miscellaneous -->
    <bool name="config_largeHeap">false</bool>
    <bool name="is_tablet">false</bool>
    <bool name="is_large_tablet">false</bool>
    <bool name="allow_rotation">false</bool>

    <!-- Max number of page indicators to show -->
    <integer name="config_maxNumberOfPageIndicatorsToShow">21</integer>

    <!-- App data backup and restore. To enble backup, register with an android backup service.
         http://developer.android.com/guide/topics/data/backup.html#BackupKey -->
    <bool name="enable_backup">false</bool>

<!-- DragController -->
    <integer name="config_flingToDeleteMinVelocity">-1500</integer>
    <item type="id" name="drag_event_parity" />

<!-- AllApps & Launcher transitions -->
    <!-- The alpha of the AppsCustomize bg in spring loaded mode -->
    <integer name="config_workspaceScrimAlpha">55</integer>
    <integer name="config_allAppsTransitionTime">100</integer>
    <integer name="config_overviewTransitionTime">250</integer>

    <!-- Out of 100, the percent to shrink the workspace during spring loaded mode. -->
    <integer name="config_workspaceSpringLoadShrinkPercentage">80</integer>
    <!-- Out of 100, the percent to shrink the workspace during overview mode. -->
    <integer name="config_workspaceOverviewShrinkPercentage">70</integer>

    <!-- Fade/zoom in/out duration & scale in a Launcher overlay transition.
         Note: This should be less than the config_overlayTransitionTime as they happen together. -->
    <integer name="config_overlayRevealTime">220</integer>
    <integer name="config_overlayTransitionTime">300</integer>
    <integer name="config_overlayItemsAlphaStagger">60</integer>

    <!-- This constant stores the ratio of the all apps button drawable which
         is used for internal (baked-in) padding -->
    <integer name="config_allAppsButtonPaddingPercent">17</integer>

    <integer name="config_workspaceDefaultScreen">0</integer>

<!-- Workspace -->
    <!-- The duration (in ms) of the fade animation on the object outlines, used when
         we are dragging objects around on the home screen. -->
    <integer name="config_dragOutlineFadeTime">900</integer>

    <!-- The alpha value at which to show the most recent drop visualization outline. -->
    <integer name="config_dragOutlineMaxAlpha">128</integer>

    <!-- Parameters controlling the animation for when an item is dropped on the home screen,
         and it animates from its old position to the new one. -->
    <integer name="config_dropAnimMinDuration">100</integer>
    <integer name="config_dropAnimMaxDuration">500</integer>

    <!-- The duration of the UserFolder opening and closing animation -->
    <integer name="config_folderExpandDuration">120</integer>
    <integer name="config_materialFolderExpandDuration">200</integer>
    <integer name="config_materialFolderExpandStagger">60</integer>

    <!-- The distance at which the animation should take the max duration -->
    <integer name="config_dropAnimMaxDist">800</integer>

<!-- Hotseat -->
    <bool name="hotseat_transpose_layout_with_orientation">true</bool>

    <!-- Name of a subclass of com.android.launcher3.AppFilter used to
         filter the activities shown in the launcher. Can be empty. -->
    <string name="app_filter_class" translatable="false"></string>

    <!-- Name of a packages that com.android.launcher3.action.LAUNCH
         should be targeting. Can be empty. -->
    <string-array name="launch_broadcast_targets" translatable="false"></string-array>

    <!-- View ID to use for QSB widget -->
    <item type="id" name="qsb_widget" />

    <!-- View ID used by cell layout to jail its content -->
    <item type="id" name="cell_layout_jail_id" />

<!-- Accessibility actions -->
    <item type="id" name="action_remove" />
    <item type="id" name="action_uninstall" />
    <item type="id" name="action_info" />
    <item type="id" name="action_add_to_workspace" />
    <item type="id" name="action_move" />
    <item type="id" name="action_move_to_workspace" />
    <item type="id" name="action_move_screen_backwards" />
    <item type="id" name="action_move_screen_forwards" />
    <item type="id" name="action_resize" />

    <bool name="config_launcher_show_unread_number">true</bool>
    <bool name="config_launcher_customWorkspace">false</bool>
    <bool name="config_regional_customize_default_browser_icon">false</bool>
    <bool name="config_regional_customize_rename">false</bool>
    <bool name="config_show_wfc_notification">false</bool>
    <bool name="config_tether_hotspot_shortcut">false</bool>
<<<<<<< HEAD
=======

    <!-- JIO-Launcher new feature enable -->
    <bool name="config_jio_new_feature_enabled">false</bool>
    <bool name="config_searchbar_visible_default">true</bool>
    <integer name="config_jio_hotseat_icon_size">61</integer>
    <integer name="config_jio_allapp_icon_size">61</integer>
    <integer name="config_jio_allapp_icon_text_size">12</integer>
>>>>>>> b18b4457
</resources><|MERGE_RESOLUTION|>--- conflicted
+++ resolved
@@ -98,8 +98,6 @@
     <bool name="config_regional_customize_rename">false</bool>
     <bool name="config_show_wfc_notification">false</bool>
     <bool name="config_tether_hotspot_shortcut">false</bool>
-<<<<<<< HEAD
-=======
 
     <!-- JIO-Launcher new feature enable -->
     <bool name="config_jio_new_feature_enabled">false</bool>
@@ -107,5 +105,4 @@
     <integer name="config_jio_hotseat_icon_size">61</integer>
     <integer name="config_jio_allapp_icon_size">61</integer>
     <integer name="config_jio_allapp_icon_text_size">12</integer>
->>>>>>> b18b4457
 </resources>