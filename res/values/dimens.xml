<?xml version="1.0" encoding="utf-8"?>
<!-- Copyright (C) 2009 The Android Open Source Project

     Licensed under the Apache License, Version 2.0 (the "License");
     you may not use this file except in compliance with the License.
     You may obtain a copy of the License at

          http://www.apache.org/licenses/LICENSE-2.0

     Unless required by applicable law or agreed to in writing, software
     distributed under the License is distributed on an "AS IS" BASIS,
     WITHOUT WARRANTIES OR CONDITIONS OF ANY KIND, either express or implied.
     See the License for the specific language governing permissions and
     limitations under the License.
-->

<resources>

    <dimen name="click_shadow_elevation">4dp</dimen>

    <!-- Dynamic Grid -->
    <dimen name="dynamic_grid_edge_margin">10.77dp</dimen>
    <dimen name="dynamic_grid_left_right_margin">8dp</dimen>
    <dimen name="dynamic_grid_icon_drawable_padding">7dp</dimen>
    <!-- Minimum amount of next page visible in spring loaded mode -->
    <dimen name="dynamic_grid_spring_loaded_min_next_space_visible">24dp</dimen>

    <dimen name="dynamic_grid_cell_border_spacing">16dp</dimen>
    <dimen name="cell_layout_padding">10.77dp</dimen>
    <dimen name="dynamic_grid_cell_padding_x">8dp</dimen>

    <!-- Hotseat -->
<<<<<<< HEAD
    <dimen name="dynamic_grid_hotseat_top_padding">8dp</dimen>
=======
>>>>>>> 0385aa48
    <dimen name="dynamic_grid_hotseat_bottom_tall_padding">0dp</dimen>
    <dimen name="spring_loaded_hotseat_top_margin">76dp</dimen>
    <dimen name="dynamic_grid_hotseat_bottom_padding">2dp</dimen>
    <!-- Extra bottom padding for non-tall devices. -->
    <dimen name="dynamic_grid_hotseat_bottom_non_tall_padding">0dp</dimen>
    <dimen name="dynamic_grid_hotseat_extra_vertical_size">34dp</dimen>
    <dimen name="dynamic_grid_hotseat_side_padding">0dp</dimen>

    <dimen name="dynamic_grid_hotseat_top_padding_widget">0dp</dimen>
    <dimen name="dynamic_grid_hotseat_bottom_padding_widget">60dp</dimen>
    <dimen name="dynamic_grid_hotseat_bottom_non_tall_padding_widget">15dp</dimen>
    <dimen name="dynamic_grid_hotseat_extra_vertical_size_widget">24dp</dimen>

    <dimen name="qsb_g_icon_marginStart">16dp</dimen>
    <dimen name="qsb_lens_marginEnd">4dp</dimen>
    <dimen name="qsb_lens_padding">8dp</dimen>
    <dimen name="qsb_lens_width">48dp</dimen>
    <dimen name="qsb_mic_width">54dp</dimen>
    <dimen name="qsb_min_width_with_mic">124dp</dimen>
    <dimen name="qsb_shadow_margin">6dp</dimen>
    <dimen name="qsb_widget_height">64dp</dimen>

    <!-- Qsb -->
    <!-- Used for adjusting the position of QSB when placed in hotseat. This is a ratio and a higher
     number signifies that the QSB is close to the hotseat icons and a lower number signifies that
      it is close to the bottom of the screen -->
    <item name="qsb_center_factor" format="float" type="dimen">0.325</item>

<<<<<<< HEAD
=======
    <dimen name="dynamic_grid_hotseat_side_padding">0dp</dimen>

>>>>>>> 0385aa48
    <!-- Scalable Grid -->
    <dimen name="min_qsb_margin">8dp</dimen>

    <!-- Workspace page indicator -->
    <dimen name="workspace_page_indicator_height">24dp</dimen>
    <dimen name="workspace_page_indicator_line_height">1dp</dimen>
    <dimen name="workspace_page_indicator_overlap_workspace">0dp</dimen>

    <!-- Drop target bar -->
    <dimen name="dynamic_grid_drop_target_size">56dp</dimen>
    <dimen name="drop_target_vertical_gap">20dp</dimen>
    <dimen name="drop_target_top_margin">32dp</dimen>
    <dimen name="drop_target_bottom_margin">16dp</dimen>

    <!-- App Widget resize frame -->
    <!-- Button drop target bar -->
    <dimen name="button_drop_target_min_text_size">10sp</dimen>
    <dimen name="button_drop_target_resize_text_increment">1sp</dimen>

    <!-- App Widget resize frame -->
    <dimen name="widget_handle_margin">13dp</dimen>
    <dimen name="resize_frame_background_padding">24dp</dimen>
    <dimen name="resize_frame_margin">22dp</dimen>
    <dimen name="resize_frame_invalid_drag_across_two_panel_opacity_margin">24dp</dimen>

    <!-- App widget reconfigure button -->
    <dimen name="widget_reconfigure_button_corner_radius">14dp</dimen>
    <dimen name="widget_reconfigure_button_padding">6dp</dimen>
    <dimen name="widget_reconfigure_button_margin">32dp</dimen>
    <dimen name="widget_reconfigure_button_size">36dp</dimen>
    <dimen name="widget_reconfigure_tip_top_margin">16dp</dimen>

    <!-- Fast scroll -->
    <dimen name="fastscroll_track_min_width">6dp</dimen>
    <dimen name="fastscroll_track_max_width">8dp</dimen>
    <dimen name="fastscroll_thumb_padding">1dp</dimen>
    <dimen name="fastscroll_thumb_height">52dp</dimen>
    <dimen name="fastscroll_thumb_touch_inset">-24dp</dimen>

    <dimen name="fastscroll_popup_width">75dp</dimen>
    <dimen name="fastscroll_popup_height">62dp</dimen>
    <dimen name="fastscroll_popup_padding">13dp</dimen>
    <dimen name="fastscroll_popup_text_size">32dp</dimen>
    <dimen name="fastscroll_popup_margin">19dp</dimen>

    <!--
      Fast scroller draws the content horizontally centered. The end of the track should be
      aligned at the end of the container.
        fastscroll_end_margin = - (fastscroll_width - fastscroll_track_min_width) / 2
    -->
    <dimen name="fastscroll_width">58dp</dimen>
    <dimen name="fastscroll_end_margin">-26dp</dimen>

    <!-- PagedView -->
    <dimen name="fling_threshold_velocity">500dp</dimen>
    <dimen name="easy_fling_threshold_velocity">400dp</dimen>
    <dimen name="min_fling_velocity">250dp</dimen>
    <!-- The minimum velocity of a page snap after a fling gesture -->
    <dimen name="min_page_snap_velocity">1500dp</dimen>

    <!-- All Apps -->
    <dimen name="all_apps_starting_vertical_translate">300dp</dimen>
    <dimen name="all_apps_search_bar_field_height">52dp</dimen>
    <!-- all_apps_search_bar_field_height / 2 -->
    <dimen name="all_apps_search_bar_content_overlap">26dp</dimen>
    <dimen name="all_apps_search_bar_bottom_padding">42dp</dimen>
    <dimen name="all_apps_empty_search_message_top_offset">40dp</dimen>
    <dimen name="all_apps_header_pill_height">48dp</dimen>
    <dimen name="all_apps_header_pill_corner_radius">12dp</dimen>
    <dimen name="all_apps_header_tab_height">48dp</dimen>
    <dimen name="all_apps_tabs_indicator_height">2dp</dimen>
    <dimen name="all_apps_header_top_margin">48dp</dimen>
    <dimen name="all_apps_header_top_padding">36dp</dimen>
    <dimen name="all_apps_header_bottom_padding">12dp</dimen>
    <dimen name="all_apps_header_top_adjustment">6dp</dimen>
    <dimen name="all_apps_header_bottom_adjustment">4dp</dimen>
    <dimen name="all_apps_work_profile_tab_footer_top_padding">16dp</dimen>
    <dimen name="all_apps_work_profile_tab_footer_bottom_padding">20dp</dimen>
    <dimen name="all_apps_tabs_button_horizontal_padding">4dp</dimen>
    <dimen name="all_apps_tabs_vertical_padding">6dp</dimen>
    <dimen name="all_apps_tabs_margin_top">8dp</dimen>
    <dimen name="all_apps_divider_height">2dp</dimen>
    <dimen name="all_apps_divider_width">128dp</dimen>
    <dimen name="all_apps_content_fade_in_offset">150dp</dimen>
    <dimen name="all_apps_tip_bottom_margin">8dp</dimen>
    <dimen name="all_apps_height_extra">6dp</dimen>
    <dimen name="all_apps_bottom_sheet_horizontal_padding">0dp</dimen>
    <dimen name="all_apps_paged_view_top_padding">40dp</dimen>

    <dimen name="all_apps_icon_drawable_padding">8dp</dimen>
    <dimen name="all_apps_predicted_icon_vertical_padding">8dp</dimen>
    <!-- The size of corner radius of the arrow in the arrow toast. -->
    <dimen name="arrow_toast_corner_radius">2dp</dimen>
    <dimen name="arrow_toast_elevation">2dp</dimen>
    <dimen name="arrow_toast_arrow_width">10dp</dimen>

    <!-- Search bar in All Apps -->
    <dimen name="all_apps_header_max_elevation">3dp</dimen>
    <dimen name="all_apps_header_scroll_to_elevation">16dp</dimen>
    <dimen name="all_apps_header_shadow_height">6dp</dimen>

    <dimen name="all_apps_divider_margin_vertical">8dp</dimen>

    <!-- Floating action button inside work tab to toggle work profile -->
    <dimen name="work_fab_height">56dp</dimen>
    <dimen name="work_fab_radius">16dp</dimen>
    <dimen name="work_card_padding_horizontal">10dp</dimen>
    <dimen name="work_card_button_height">52dp</dimen>
    <dimen name="work_fab_margin">16dp</dimen>
    <dimen name="work_fab_margin_bottom">20dp</dimen>
    <dimen name="work_mode_fab_padding">16dp</dimen>
    <dimen name="work_profile_footer_padding">20dp</dimen>
    <dimen name="work_edu_card_margin">16dp</dimen>
    <dimen name="work_edu_card_radius">16dp</dimen>
    <dimen name="work_edu_card_bottom_margin">26dp</dimen>

    <dimen name="work_card_margin">24dp</dimen>
    <!-- (x) icon button inside work edu card -->
    <dimen name="rounded_button_width">24dp</dimen>
    <dimen name="x_icon_size">16dp</dimen>
    <dimen name="x_icon_padding">4dp</dimen>

    <!-- rounded button shown inside card views, and snack bars  -->
    <dimen name="padded_rounded_button_height">48dp</dimen>
    <dimen name="rounded_button_height">48dp</dimen>
    <dimen name="rounded_button_radius">200dp</dimen>
    <dimen name="rounded_button_padding">8dp</dimen>


    <!-- Widget tray -->
    <dimen name="widget_cell_vertical_padding">8dp</dimen>
    <dimen name="widget_cell_horizontal_padding">16dp</dimen>
    <dimen name="widget_cell_font_size">14sp</dimen>

    <dimen name="widget_tabs_button_horizontal_padding">4dp</dimen>
    <dimen name="widget_tabs_horizontal_padding">16dp</dimen>
    <dimen name="widget_apps_tabs_vertical_padding">6dp</dimen>

    <dimen name="recommended_widgets_table_vertical_padding">8dp</dimen>

    <!-- Bottom margin for the search and recommended widgets container without work profile -->
    <dimen name="search_and_recommended_widgets_container_bottom_margin">16dp</dimen>
    <!-- Bottom margin for the search and recommended widgets container with work profile -->
    <dimen name="search_and_recommended_widgets_container_small_bottom_margin">10dp</dimen>

    <dimen name="widget_list_top_bottom_corner_radius">28dp</dimen>
    <dimen name="widget_list_content_corner_radius">4dp</dimen>

    <dimen name="widget_list_header_view_vertical_padding">20dp</dimen>
    <dimen name="widget_list_entry_spacing">2dp</dimen>
    <dimen name="widget_list_horizontal_margin">16dp</dimen>

    <dimen name="widget_preview_shadow_blur">0.5dp</dimen>
    <dimen name="widget_preview_key_shadow_distance">1dp</dimen>
    <dimen name="widget_preview_corner_radius">2dp</dimen>
    <dimen name="widget_preview_cell_divider_width">0.5dp</dimen>
    <dimen name="widget_preview_shortcut_padding">8dp</dimen>

    <dimen name="widget_section_height">56dp</dimen>
    <dimen name="widget_section_icon_size">40dp</dimen>
    <dimen name="widget_section_vertical_padding">8dp</dimen>
    <dimen name="widget_section_horizontal_padding">16dp</dimen>

    <dimen name="widget_row_padding">8dp</dimen>
    <dimen name="widget_row_divider">2dp</dimen>

    <dimen name="widget_picker_education_tip_max_width">308dp</dimen>
    <dimen name="widget_picker_education_tip_min_margin">4dp</dimen>

    <!-- Padding applied to shortcut previews -->
    <dimen name="shortcut_preview_padding_left">0dp</dimen>
    <dimen name="shortcut_preview_padding_right">0dp</dimen>
    <dimen name="shortcut_preview_padding_top">0dp</dimen>

    <!-- Pin widget dialog -->
    <dimen name="pin_widget_button_padding_horizontal">8dp</dimen>
    <dimen name="pin_widget_button_padding_vertical">4dp</dimen>
    <dimen name="pin_widget_button_inset_horizontal">4dp</dimen>
    <dimen name="pin_widget_button_inset_vertical">6dp</dimen>

    <!-- Dragging -->
    <!-- Drag padding to add to the bottom of drop targets -->
    <dimen name="drop_target_drag_padding">14dp</dimen>
    <dimen name="drop_target_text_size">16sp</dimen>
    <dimen name="drop_target_shadow_elevation">2dp</dimen>
    <dimen name="drop_target_bar_margin_horizontal">4dp</dimen>
    <dimen name="drop_target_button_drawable_size">20dp</dimen>
    <dimen name="drop_target_button_drawable_padding">8dp</dimen>
    <dimen name="drop_target_button_drawable_horizontal_padding">16dp</dimen>
    <dimen name="drop_target_button_drawable_vertical_padding">8dp</dimen>
    <dimen name="drop_target_button_gap">28dp</dimen>
    <dimen name="drop_target_button_workspace_edge_gap">0dp</dimen>

    <!-- the distance an icon must be dragged before button drop targets accept it -->
    <dimen name="drag_distanceThreshold">30dp</dimen>

    <!-- Elevation for the drag view. It should be larger than elevation of all other drag sources
         and drop targets like all-apps and folders -->
    <dimen name="drag_elevation">30dp</dimen>

    <dimen name="drag_flingToDeleteMinVelocity">-1500dp</dimen>

    <dimen name="spring_loaded_panel_border">2dp</dimen>
    <dimen name="keyboard_drag_stroke_width">4dp</dimen>

    <!-- Folders -->
    <dimen name="page_indicator_dot_size">8dp</dimen>
    <dimen name="page_indicator_size">10dp</dimen>


    <dimen name="folder_cell_x_padding">9dp</dimen>
    <dimen name="folder_cell_y_padding">6dp</dimen>
    <!-- label text size = workspace text size multiplied by this scale -->
    <dimen name="folder_label_text_scale">1.14</dimen>
    <dimen name="folder_label_height">56dp</dimen>

    <dimen name="folder_content_padding_left_right">8dp</dimen>
    <dimen name="folder_content_padding_top">16dp</dimen>

    <!-- Sizes for managed profile badges -->
    <dimen name="profile_badge_size">24dp</dimen>
    <dimen name="profile_badge_margin">5dp</dimen>
    <dimen name="profile_badge_minimum_top">2dp</dimen>

    <!-- Shadows and outlines -->
    <dimen name="blur_size_thin_outline">1dp</dimen>
    <dimen name="blur_size_medium_outline">2dp</dimen>
    <dimen name="blur_size_click_shadow">4dp</dimen>
    <dimen name="click_shadow_high_shift">2dp</dimen>

    <!-- Pending widget -->
    <dimen name="pending_widget_min_padding">8dp</dimen>
    <dimen name="pending_widget_elevation">2dp</dimen>

    <!-- Deep shortcuts -->
    <dimen name="deep_shortcuts_elevation">2dp</dimen>
    <dimen name="bg_popup_padding">2dp</dimen>
    <dimen name="bg_popup_item_width">216dp</dimen>
    <dimen name="bg_popup_item_height">56dp</dimen>
    <dimen name="bg_popup_item_vertical_padding">12dp</dimen>
    <dimen name="pre_drag_view_scale">6dp</dimen>
    <!-- an icon with shortcuts must be dragged this far before the container is removed. -->
    <dimen name="deep_shortcuts_start_drag_threshold">16dp</dimen>
    <dimen name="deep_shortcut_icon_size">32dp</dimen>
    <dimen name="popup_margin">2dp</dimen>
    <dimen name="popup_single_item_radius">100dp</dimen>
    <dimen name="popup_smaller_radius">4dp</dimen>
    <dimen name="deep_shortcut_drawable_padding">12dp</dimen>
    <dimen name="deep_shortcut_drag_handle_size">16dp</dimen>
    <dimen name="popup_padding_start">10dp</dimen>
    <dimen name="popup_padding_end">16dp</dimen>
    <dimen name="popup_vertical_padding">4dp</dimen>
    <dimen name="popup_arrow_width">12dp</dimen>
    <dimen name="popup_arrow_height">10dp</dimen>
    <dimen name="popup_arrow_vertical_offset">-1dp</dimen>
    <!-- popup_padding_start + deep_shortcut_icon_size / 2 -->
    <dimen name="popup_arrow_horizontal_center_offset">26dp</dimen>
    <dimen name="popup_arrow_corner_radius">2dp</dimen>
    <!-- popup_padding_start + deep_shortcut_icon_size + 10dp -->
    <dimen name="deep_shortcuts_text_padding_start">52dp</dimen>
    <dimen name="system_shortcut_icon_size">20dp</dimen>
    <!-- popup_arrow_horizontal_center_offset - system_shortcut_icon_size / 2 -->
    <dimen name="system_shortcut_margin_start">16dp</dimen>
    <dimen name="system_shortcut_header_height">56dp</dimen>
    <dimen name="system_shortcut_header_icon_touch_size">48dp</dimen>
    <!-- (system_shortcut_header_icon_touch_size - system_shortcut_icon_size) / 2 -->
    <dimen name="system_shortcut_header_icon_padding">14dp</dimen>

    <!-- Notifications -->
    <dimen name="bg_round_rect_radius">8dp</dimen>
    <dimen name="notification_max_trans">8dp</dimen>
    <dimen name="notification_space">8dp</dimen>
    <dimen name="notification_padding">16dp</dimen>
    <dimen name="notification_padding_top">18dp</dimen>
    <dimen name="notification_header_text_size">14sp</dimen>
    <dimen name="notification_header_count_text_size">12sp</dimen>
    <dimen name="notification_main_title_size">14sp</dimen>
    <dimen name="notification_main_text_size">14sp</dimen>
    <dimen name="notification_circle_icon_size">24dp</dimen>
    <dimen name="notification_icon_size">32dp</dimen>
    <!-- Space between edge and icon and icon and text -->
    <dimen name="notification_icon_padding">12dp</dimen>
    <!-- notification_icon_padding + notification_icon_size + notification_icon_padding -->
    <dimen name="notification_main_text_padding_start">56dp</dimen>
    <dimen name="horizontal_ellipsis_size">18dp</dimen>

    <!-- Overview -->
    <dimen name="options_menu_icon_size">24dp</dimen>
    <dimen name="options_menu_thumb_size">32dp</dimen>

    <!-- Snackbar -->
    <dimen name="snackbar_height">48dp</dimen>
    <dimen name="snackbar_content_height">32dp</dimen>
    <dimen name="snackbar_padding">8dp</dimen>
    <dimen name="snackbar_min_margin_left_right">6dp</dimen>
    <dimen name="snackbar_max_margin_left_right">72dp</dimen>
    <dimen name="snackbar_margin_bottom">30dp</dimen>
    <dimen name="snackbar_elevation">3dp</dimen>
    <dimen name="snackbar_min_text_size">12sp</dimen>
    <dimen name="snackbar_max_text_size">14sp</dimen>
    <dimen name="snackbar_max_width">504dp</dimen>

    <!-- Developer Options -->
    <dimen name="developer_options_filter_margins">20dp</dimen>

    <!-- Theming related -->
    <dimen name="default_dialog_corner_radius">8dp</dimen>
    <dimen name="dialogCornerRadius">@dimen/default_dialog_corner_radius</dimen>

    <!-- Onboarding bottomsheet related -->
    <dimen name="bottom_sheet_edu_padding">24dp</dimen>

    <!-- Taskbar related (placeholders to compile in Launcher3 without Quickstep) -->
    <dimen name="taskbar_size">0dp</dimen>
    <dimen name="taskbar_stashed_size">0dp</dimen>
<<<<<<< HEAD
=======
    <dimen name="qsb_widget_height">0dp</dimen>
    <dimen name="qsb_shadow_height">0dp</dimen>
    <dimen name="min_hotseat_icon_space">18dp</dimen>
    <dimen name="min_hotseat_qsb_width">0dp</dimen>
>>>>>>> 0385aa48
    <dimen name="taskbar_icon_size">44dp</dimen>
    <!-- Note that this applies to both sides of all icons, so visible space is double this. -->
    <dimen name="taskbar_icon_spacing">8dp</dimen>
    <dimen name="taskbar_nav_buttons_size">0dp</dimen>
    <dimen name="taskbar_contextual_button_margin">0dp</dimen>
    <dimen name="taskbar_hotseat_nav_spacing">0dp</dimen>
    <dimen name="taskbar_button_margin_default">0dp</dimen>
    <dimen name="taskbar_button_space_inbetween">0dp</dimen>
    <dimen name="taskbar_button_margin_5_5">0dp</dimen>
    <dimen name="taskbar_button_margin_6_5">0dp</dimen>
    <dimen name="taskbar_button_margin_4_5">0dp</dimen>
    <dimen name="taskbar_button_margin_4_4">0dp</dimen>

    <!-- Size of the maximum radius for the enforced rounded rectangles. -->
    <dimen name="enforced_rounded_corner_max_radius">16dp</dimen>

    <!-- Base Swipe Detector, speed in dp/s -->
    <dimen name="base_swift_detector_fling_release_velocity">1dp</dimen>

    <!-- Overview placeholder to compile in Launcher3 without Quickstep -->
    <dimen name="task_thumbnail_icon_size">0dp</dimen>
    <dimen name="task_thumbnail_icon_drawable_size">0dp</dimen>
    <dimen name="task_thumbnail_icon_drawable_size_grid">0dp</dimen>
    <dimen name="overview_task_margin">0dp</dimen>
    <dimen name="overview_actions_height">0dp</dimen>
    <dimen name="overview_actions_button_spacing">0dp</dimen>
    <dimen name="overview_actions_margin_gesture">0dp</dimen>
    <dimen name="overview_actions_top_margin">0dp</dimen>
    <dimen name="overview_grid_side_margin">0dp</dimen>
    <dimen name="overview_grid_row_spacing">0dp</dimen>
    <dimen name="overview_page_spacing">0dp</dimen>
    <dimen name="split_placeholder_size">72dp</dimen>
    <dimen name="split_placeholder_inset">16dp</dimen>
    <dimen name="split_placeholder_icon_size">44dp</dimen>
    <dimen name="task_menu_width_grid">216dp</dimen>
    <dimen name="split_instructions_radius">22dp</dimen>
    <dimen name="split_instructions_elevation">1dp</dimen>
    <dimen name="split_instructions_horizontal_padding">24dp</dimen>
    <dimen name="split_instructions_vertical_padding">12dp</dimen>
    <dimen name="split_instructions_bottom_margin_tablet_landscape">32dp</dimen>
    <dimen name="split_instructions_bottom_margin_tablet_portrait">44dp</dimen>
    <dimen name="split_instructions_bottom_margin_twopanels_landscape">33dp</dimen>
    <dimen name="split_instructions_bottom_margin_twopanels_portrait">51dp</dimen>
    <dimen name="split_instructions_bottom_margin_phone_landscape">24dp</dimen>
    <dimen name="split_instructions_bottom_margin_phone_portrait">60dp</dimen>
    
    <!-- Workspace grid visualization parameters -->
    <dimen name="grid_visualization_rounding_radius">28dp</dimen>
    <dimen name="grid_visualization_horizontal_cell_spacing">6dp</dimen>
    <dimen name="grid_visualization_vertical_cell_spacing">6dp</dimen>

    <!-- Search results related parameters -->
    <dimen name="search_row_icon_size">48dp</dimen>
    <dimen name="search_row_small_icon_size">32dp</dimen>
    <dimen name="padded_rounded_button_padding">8dp</dimen>

    <!-- Bottom sheet related parameters -->
    <dimen name="bottom_sheet_extra_top_padding">0dp</dimen>
    <dimen name="bottom_sheet_handle_area_height">36dp</dimen>
    <dimen name="bottom_sheet_handle_width">32dp</dimen>
    <dimen name="bottom_sheet_handle_height">4dp</dimen>
    <dimen name="bottom_sheet_handle_margin">16dp</dimen>
    <dimen name="bottom_sheet_handle_corner_radius">2dp</dimen>

    <!-- State transition -->
    <item name="workspace_content_scale" format="float" type="dimen">0.97</item>
</resources><|MERGE_RESOLUTION|>--- conflicted
+++ resolved
@@ -30,10 +30,6 @@
     <dimen name="dynamic_grid_cell_padding_x">8dp</dimen>
 
     <!-- Hotseat -->
-<<<<<<< HEAD
-    <dimen name="dynamic_grid_hotseat_top_padding">8dp</dimen>
-=======
->>>>>>> 0385aa48
     <dimen name="dynamic_grid_hotseat_bottom_tall_padding">0dp</dimen>
     <dimen name="spring_loaded_hotseat_top_margin">76dp</dimen>
     <dimen name="dynamic_grid_hotseat_bottom_padding">2dp</dimen>
@@ -62,11 +58,6 @@
       it is close to the bottom of the screen -->
     <item name="qsb_center_factor" format="float" type="dimen">0.325</item>
 
-<<<<<<< HEAD
-=======
-    <dimen name="dynamic_grid_hotseat_side_padding">0dp</dimen>
-
->>>>>>> 0385aa48
     <!-- Scalable Grid -->
     <dimen name="min_qsb_margin">8dp</dimen>
 
@@ -382,13 +373,9 @@
     <!-- Taskbar related (placeholders to compile in Launcher3 without Quickstep) -->
     <dimen name="taskbar_size">0dp</dimen>
     <dimen name="taskbar_stashed_size">0dp</dimen>
-<<<<<<< HEAD
-=======
-    <dimen name="qsb_widget_height">0dp</dimen>
     <dimen name="qsb_shadow_height">0dp</dimen>
     <dimen name="min_hotseat_icon_space">18dp</dimen>
     <dimen name="min_hotseat_qsb_width">0dp</dimen>
->>>>>>> 0385aa48
     <dimen name="taskbar_icon_size">44dp</dimen>
     <!-- Note that this applies to both sides of all icons, so visible space is double this. -->
     <dimen name="taskbar_icon_spacing">8dp</dimen>
