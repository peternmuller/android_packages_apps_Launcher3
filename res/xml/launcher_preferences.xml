--- conflicted
+++ resolved
@@ -32,7 +32,6 @@
         launcher:logIdOn="615"
         launcher:logIdOff="616" />
 
-<<<<<<< HEAD
     <SwitchPreference
         android:defaultValue="false"
         android:key="pref_workspace_lock"
@@ -127,14 +126,6 @@
             android:defaultValue="true"
             android:persistent="true" />
 
-        <Preference
-            android:key="pref_developer_options"
-            android:persistent="false"
-            android:title="Developer Options"
-            android:fragment="com.android.launcher3.settings.DeveloperOptionsFragment"/>
-
     </androidx.preference.PreferenceCategory>
 
-=======
->>>>>>> 3336f0f9
 </androidx.preference.PreferenceScreen>