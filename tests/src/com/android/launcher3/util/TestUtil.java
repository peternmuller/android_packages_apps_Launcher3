--- conflicted
+++ resolved
@@ -57,12 +57,9 @@
 import java.util.concurrent.Callable;
 import java.util.concurrent.CountDownLatch;
 import java.util.concurrent.ExecutorService;
-<<<<<<< HEAD
-=======
 import java.util.concurrent.FutureTask;
 import java.util.concurrent.TimeUnit;
 import java.util.concurrent.TimeoutException;
->>>>>>> 18d0fe0c
 import java.util.function.Predicate;
 import java.util.function.ToIntFunction;
 
@@ -190,8 +187,6 @@
         }
     }
 
-<<<<<<< HEAD
-=======
     /**
      * Runs the callback on the UI thread and returns the result.
      */
@@ -213,17 +208,12 @@
         }
     }
 
->>>>>>> 18d0fe0c
     /** Interface to indicate a runnable which can throw any exception. */
     public interface UncheckedRunnable {
         /** Method to run the task */
         void run() throws Exception;
     }
 
-<<<<<<< HEAD
-
-=======
->>>>>>> 18d0fe0c
     private static class PackageInstallCheck extends LauncherApps.Callback
             implements AutoCloseable {
 
