/*
 * Copyright (C) 2019 The Android Open Source Project
 *
 * Licensed under the Apache License, Version 2.0 (the "License");
 * you may not use this file except in compliance with the License.
 * You may obtain a copy of the License at
 *
 *      http://www.apache.org/licenses/LICENSE-2.0
 *
 * Unless required by applicable law or agreed to in writing, software
 * distributed under the License is distributed on an "AS IS" BASIS,
 * WITHOUT WARRANTIES OR CONDITIONS OF ANY KIND, either express or implied.
 * See the License for the specific language governing permissions and
 * limitations under the License.
 */
package com.android.launcher3.util;

import static android.content.pm.PackageInstaller.SessionParams.MODE_FULL_INSTALL;

import static androidx.test.platform.app.InstrumentationRegistry.getInstrumentation;

import static com.android.launcher3.util.Executors.MAIN_EXECUTOR;
import static com.android.launcher3.util.Executors.MODEL_EXECUTOR;
import static com.android.launcher3.util.TestUtil.runOnExecutorSync;

import static org.mockito.ArgumentMatchers.anyInt;
import static org.mockito.ArgumentMatchers.eq;
import static org.mockito.Mockito.doReturn;
import static org.mockito.Mockito.spy;

import android.content.ContentProvider;
import android.content.ContentResolver;
import android.content.pm.PackageInstaller;
import android.content.pm.PackageInstaller.SessionParams;
import android.content.pm.PackageManager;
import android.content.pm.ProviderInfo;
import android.graphics.Bitmap;
import android.graphics.Bitmap.Config;
import android.graphics.Color;
import android.net.Uri;
import android.os.ParcelFileDescriptor;
import android.os.ParcelFileDescriptor.AutoCloseOutputStream;
import android.provider.Settings;
import android.test.mock.MockContentResolver;
import android.util.ArrayMap;

import androidx.annotation.NonNull;
import androidx.test.core.app.ApplicationProvider;
import androidx.test.uiautomator.UiDevice;

import com.android.launcher3.InvariantDeviceProfile;
import com.android.launcher3.LauncherAppState;
import com.android.launcher3.LauncherModel;
import com.android.launcher3.LauncherModel.ModelUpdateTask;
import com.android.launcher3.LauncherPrefs;
<<<<<<< HEAD
import com.android.launcher3.LauncherProvider;
=======
>>>>>>> 18d0fe0c
import com.android.launcher3.model.AllAppsList;
import com.android.launcher3.model.BgDataModel;
import com.android.launcher3.model.BgDataModel.Callbacks;
import com.android.launcher3.model.ItemInstallQueue;
import com.android.launcher3.pm.InstallSessionHelper;
import com.android.launcher3.pm.UserCache;
import com.android.launcher3.testing.TestInformationProvider;
import com.android.launcher3.uioverrides.plugins.PluginManagerWrapper;
import com.android.launcher3.util.MainThreadInitializedObject.SandboxContext;
import com.android.launcher3.util.window.WindowManagerProxy;
import com.android.launcher3.widget.custom.CustomWidgetManager;

import java.io.ByteArrayOutputStream;
import java.io.File;
import java.io.FileNotFoundException;
import java.io.IOException;
import java.io.OutputStreamWriter;
import java.util.UUID;
import java.util.concurrent.CountDownLatch;
import java.util.concurrent.ExecutionException;
import java.util.concurrent.Executor;

/**
 * Utility class to help manage Launcher Model and related objects for test.
 */
public class LauncherModelHelper {

    public static final String TEST_PACKAGE = getInstrumentation().getContext().getPackageName();
    public static final String TEST_ACTIVITY = "com.android.launcher3.tests.Activity2";
    public static final String TEST_ACTIVITY2 = "com.android.launcher3.tests.Activity3";
    public static final String TEST_ACTIVITY3 = "com.android.launcher3.tests.Activity4";

    // Authority for providing a test default-workspace-layout data.
    private static final String TEST_PROVIDER_AUTHORITY =
            LauncherModelHelper.class.getName().toLowerCase();
    private static final int DEFAULT_BITMAP_SIZE = 10;
    private static final int DEFAULT_GRID_SIZE = 4;

    public final SandboxModelContext sandboxContext;

    private final RunnableList mDestroyTask = new RunnableList();

    private BgDataModel mDataModel;

    public LauncherModelHelper() {
        sandboxContext = new SandboxModelContext();
    }

    public void setupProvider(String authority, ContentProvider provider) {
        sandboxContext.setupProvider(authority, provider);
    }

    public LauncherModel getModel() {
        return LauncherAppState.getInstance(sandboxContext).getModel();
    }

    public synchronized BgDataModel getBgDataModel() {
        if (mDataModel == null) {
            getModel().enqueueModelUpdateTask(new ModelUpdateTask() {
                @Override
                public void init(@NonNull LauncherAppState app, @NonNull LauncherModel model,
                        @NonNull BgDataModel dataModel, @NonNull AllAppsList allAppsList,
                        @NonNull Executor uiExecutor) {
                    mDataModel = dataModel;
                }

                @Override
                public void run() { }
            });
        }
        return mDataModel;
    }

    /**
     * Creates a installer session for the provided package.
     */
    public int createInstallerSession(String pkg) throws IOException {
        SessionParams sp = new SessionParams(MODE_FULL_INSTALL);
        sp.setAppPackageName(pkg);
        Bitmap icon = Bitmap.createBitmap(100, 100, Config.ARGB_8888);
        icon.eraseColor(Color.RED);
        sp.setAppIcon(icon);
        sp.setAppLabel(pkg);
        PackageInstaller pi = sandboxContext.getPackageManager().getPackageInstaller();
        int sessionId = pi.createSession(sp);
        mDestroyTask.add(() -> pi.abandonSession(sessionId));
        return sessionId;
    }

    public void destroy() {
        // When destroying the context, make sure that the model thread is blocked, so that no
        // new jobs get posted while we are cleaning up
        CountDownLatch l1 = new CountDownLatch(1);
        CountDownLatch l2 = new CountDownLatch(1);
        MODEL_EXECUTOR.execute(() -> {
            l1.countDown();
            waitOrThrow(l2);
        });
        waitOrThrow(l1);
        sandboxContext.onDestroy();
        l2.countDown();

        mDestroyTask.executeAllAndDestroy();
    }

    private void waitOrThrow(CountDownLatch latch) {
        try {
            latch.await();
        } catch (Exception e) {
            throw new RuntimeException(e);
        }
    }

    /**
     * Sets up a mock provider to load the provided layout by default, next time the layout loads
     */
    public LauncherModelHelper setupDefaultLayoutProvider(LauncherLayoutBuilder builder)
            throws Exception {
        InvariantDeviceProfile idp = InvariantDeviceProfile.INSTANCE.get(sandboxContext);
        idp.numRows = idp.numColumns = idp.numDatabaseHotseatIcons = DEFAULT_GRID_SIZE;
        idp.iconBitmapSize = DEFAULT_BITMAP_SIZE;

        UiDevice.getInstance(getInstrumentation()).executeShellCommand(
                "settings put secure launcher3.layout.provider " + TEST_PROVIDER_AUTHORITY);
        ContentProvider cp = new TestInformationProvider() {

            @Override
            public ParcelFileDescriptor openFile(Uri uri, String mode)
                    throws FileNotFoundException {
                try {
                    ParcelFileDescriptor[] pipe = ParcelFileDescriptor.createPipe();
                    AutoCloseOutputStream outputStream = new AutoCloseOutputStream(pipe[1]);
                    ByteArrayOutputStream bos = new ByteArrayOutputStream();
                    builder.build(new OutputStreamWriter(bos));
                    outputStream.write(bos.toByteArray());
                    outputStream.flush();
                    outputStream.close();
                    return pipe[0];
                } catch (Exception e) {
                    throw new FileNotFoundException(e.getMessage());
                }
            }
        };
        setupProvider(TEST_PROVIDER_AUTHORITY, cp);
        mDestroyTask.add(() -> runOnExecutorSync(MODEL_EXECUTOR, () ->
                UiDevice.getInstance(getInstrumentation()).executeShellCommand(
                        "settings delete secure launcher3.layout.provider")));
        return this;
    }

    /**
     * Loads the model in memory synchronously
     */
    public void loadModelSync() throws ExecutionException, InterruptedException {
        Callbacks mockCb = new Callbacks() { };
        MAIN_EXECUTOR.submit(() -> getModel().addCallbacksAndLoad(mockCb)).get();

        Executors.MODEL_EXECUTOR.submit(() -> { }).get();
        MAIN_EXECUTOR.submit(() -> { }).get();
        MAIN_EXECUTOR.submit(() -> getModel().removeCallbacks(mockCb)).get();
    }

    public static class SandboxModelContext extends SandboxContext {

        private final MockContentResolver mMockResolver = new MockContentResolver();
        private final ArrayMap<String, Object> mSpiedServices = new ArrayMap<>();
        private final PackageManager mPm;
        private final File mDbDir;

        SandboxModelContext() {
            super(ApplicationProvider.getApplicationContext(),
                    UserCache.INSTANCE, InstallSessionHelper.INSTANCE, LauncherPrefs.INSTANCE,
                    LauncherAppState.INSTANCE, InvariantDeviceProfile.INSTANCE,
                    DisplayController.INSTANCE, CustomWidgetManager.INSTANCE,
                    SettingsCache.INSTANCE, PluginManagerWrapper.INSTANCE, LockedUserState.INSTANCE,
                    ItemInstallQueue.INSTANCE, WindowManagerProxy.INSTANCE);

            // System settings cache content provider. Ensure that they are statically initialized
            Settings.Secure.getString(
                    ApplicationProvider.getApplicationContext().getContentResolver(), "test");
            Settings.System.getString(
                    ApplicationProvider.getApplicationContext().getContentResolver(), "test");
            Settings.Global.getString(
                    ApplicationProvider.getApplicationContext().getContentResolver(), "test");

            mPm = spy(getBaseContext().getPackageManager());
            mDbDir = new File(getCacheDir(), UUID.randomUUID().toString());
            setupProvider(LauncherProvider.AUTHORITY, new LauncherProvider() {
                @Override
                public boolean onCreate() {
                    return true;
                }
            });
        }

        @Override
        protected <T> T createObject(MainThreadInitializedObject<T> object) {
            if (object == LauncherAppState.INSTANCE) {
                return (T) new LauncherAppState(this, null /* iconCacheFileName */);
            }
            return super.createObject(object);
        }

        @Override
        protected <T> T createObject(MainThreadInitializedObject<T> object) {
            if (object == LauncherAppState.INSTANCE) {
                return (T) new LauncherAppState(this, null /* iconCacheFileName */);
            }
            return super.createObject(object);
        }

        public SandboxModelContext allow(MainThreadInitializedObject object) {
            mAllowedObjects.add(object);
            return this;
        }

        @Override
        public File getDatabasePath(String name) {
            if (!mDbDir.exists()) {
                mDbDir.mkdirs();
            }
            return new File(mDbDir, name);
        }

        @Override
        public ContentResolver getContentResolver() {
            return mMockResolver;
        }

        @Override
        public void onDestroy() {
            if (deleteContents(mDbDir)) {
                mDbDir.delete();
            }
            super.onDestroy();
        }

        @Override
        public PackageManager getPackageManager() {
            return mPm;
        }

        @Override
        public Object getSystemService(String name) {
            Object service = mSpiedServices.get(name);
            return service != null ? service : super.getSystemService(name);
        }

        public <T> T spyService(Class<T> tClass) {
            String name = getSystemServiceName(tClass);
            Object service = mSpiedServices.get(name);
            if (service != null) {
                return (T) service;
            }

            T result = spy(getSystemService(tClass));
            mSpiedServices.put(name, result);
            return result;
        }

        public void setupProvider(String authority, ContentProvider provider) {
            ProviderInfo providerInfo = new ProviderInfo();
            providerInfo.authority = authority;
            providerInfo.applicationInfo = getApplicationInfo();
            provider.attachInfo(this, providerInfo);
            mMockResolver.addProvider(providerInfo.authority, provider);
            doReturn(providerInfo).when(mPm).resolveContentProvider(eq(authority), anyInt());
        }

        private static boolean deleteContents(File dir) {
            File[] files = dir.listFiles();
            boolean success = true;
            if (files != null) {
                for (File file : files) {
                    if (file.isDirectory()) {
                        success &= deleteContents(file);
                    }
                    if (!file.delete()) {
                        success = false;
                    }
                }
            }
            return success;
        }
    }
}<|MERGE_RESOLUTION|>--- conflicted
+++ resolved
@@ -53,10 +53,6 @@
 import com.android.launcher3.LauncherModel;
 import com.android.launcher3.LauncherModel.ModelUpdateTask;
 import com.android.launcher3.LauncherPrefs;
-<<<<<<< HEAD
-import com.android.launcher3.LauncherProvider;
-=======
->>>>>>> 18d0fe0c
 import com.android.launcher3.model.AllAppsList;
 import com.android.launcher3.model.BgDataModel;
 import com.android.launcher3.model.BgDataModel.Callbacks;
@@ -244,20 +240,6 @@
 
             mPm = spy(getBaseContext().getPackageManager());
             mDbDir = new File(getCacheDir(), UUID.randomUUID().toString());
-            setupProvider(LauncherProvider.AUTHORITY, new LauncherProvider() {
-                @Override
-                public boolean onCreate() {
-                    return true;
-                }
-            });
-        }
-
-        @Override
-        protected <T> T createObject(MainThreadInitializedObject<T> object) {
-            if (object == LauncherAppState.INSTANCE) {
-                return (T) new LauncherAppState(this, null /* iconCacheFileName */);
-            }
-            return super.createObject(object);
         }
 
         @Override
